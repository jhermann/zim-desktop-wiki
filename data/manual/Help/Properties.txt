Content-Type: text/x-zim-wiki
Wiki-Format: zim 0.4

====== Properties ======

The dialog with notebook properties can be accessed with the menu item "//File//" -> "//Properties//". The following notebook properties can be configured:

The notebook **Name** is used in the "[[Notebooks|Open Notebook]]" dialog and e.g. in the menu for the [[Plugins:Tray Icon|Tray Icon]]. This name is also used for the window title.

The notebook **Interwiki keyword** can be used to link to this notebook for other notebooks. See "Interwiki" in [[Links]] for more info.

The **Home Page** is the first page to open in a notebook if you have no history yet. It can be accessed with the toolbar icon for the home page and the <Alt><Home> key binding. Typically the home page should be an index page linking to other pages.

The notebook **Icon** is an image that is used together with the name to identify the notebook.

<<<<<<< HEAD
The **Document Root** is a special folder which contains documents that can be linked from the notebook. To link files in this folder start the links with a "/" (see [[Links]] for more details). This folder is typically used for notebooks that are published as web page. When [[Export|exporting]] the notebook to html the document root can be mapped to a special URL.

The property **Prefer short names for page links** controls the behavior e.g. when pasting a page link. When enabled a link like "''CustomerA:ProjectB''" will be inserted with "''ProjectB''" as link text.
=======
The **Document Root** is a special folder containing documents that can be linked to from the notebook. To link files in this folder start the links with a "/" (see [[Links]] for more details). This folder is typically used for notebooks to be published as a webpage. When [[Export|exporting]] the notebook to HTML, the document root can be mapped as a special URL.
>>>>>>> 182b9fe0
<|MERGE_RESOLUTION|>--- conflicted
+++ resolved
@@ -9,14 +9,10 @@
 
 The notebook **Interwiki keyword** can be used to link to this notebook for other notebooks. See "Interwiki" in [[Links]] for more info.
 
-The **Home Page** is the first page to open in a notebook if you have no history yet. It can be accessed with the toolbar icon for the home page and the <Alt><Home> key binding. Typically the home page should be an index page linking to other pages.
+The **Home Page** is the first page to open in a notebook if you have no history yet. It can be accessed with the icon button for the home page and the <Alt><Home> key binding. Typically the home page should be an index page linking to other pages.
 
 The notebook **Icon** is an image that is used together with the name to identify the notebook.
 
-<<<<<<< HEAD
-The **Document Root** is a special folder which contains documents that can be linked from the notebook. To link files in this folder start the links with a "/" (see [[Links]] for more details). This folder is typically used for notebooks that are published as web page. When [[Export|exporting]] the notebook to html the document root can be mapped to a special URL.
+The **Document Root** is a special folder containing documents that can be linked to from the notebook. To link files in this folder start the links with a "/" (see [[Links]] for more details). This folder is typically used for notebooks to be published as a webpage. When [[Export|exporting]] the notebook to HTML, the document root can be mapped as a special URL.
 
-The property **Prefer short names for page links** controls the behavior e.g. when pasting a page link. When enabled a link like "''CustomerA:ProjectB''" will be inserted with "''ProjectB''" as link text.
-=======
-The **Document Root** is a special folder containing documents that can be linked to from the notebook. To link files in this folder start the links with a "/" (see [[Links]] for more details). This folder is typically used for notebooks to be published as a webpage. When [[Export|exporting]] the notebook to HTML, the document root can be mapped as a special URL.
->>>>>>> 182b9fe0
+The property **Prefer short names for page links** controls the behavior e.g. when pasting a page link. When enabled a link like "''CustomerA:ProjectB''" will be inserted with "''ProjectB''" as link text.