--- conflicted
+++ resolved
@@ -6,7 +6,7 @@
 
 import logging
 
-from zim.fs import Path as FsPath, Dir, File
+from zim.fs import Dir, File
 from zim.config import data_file
 from zim.formats import get_format, BaseLinker
 from zim.templates import get_template, Template
@@ -60,30 +60,18 @@
 		logger.info('Exporting notebook to %s', dir)
 		self.linker.target_dir = dir # Needed to resolve icons
 
-		# Copy template resources
-		if self.template and self.template.resources and self.template.resources.exists():
-			#~ print '>>>', self.template.resources, "exists!"
-			def copy_dir(source, target):
-				target.touch()
-				for item in source.list():
-					child = FsPath((source.path, item))
-					if child.isdir():
-						copy_dir(source.subdir(item), target.subdir(item)) # recur
-					else:
-						source.file(item).copyto(target)
-					
-			copy_dir(self.template.resources, dir.subdir('_template'))
-		#~ else:
-			#~ print '>>>', self.template.resources, "doesn't exist!"
-		
 		# Copy icons
 		for name in ('checked-box', 'unchecked-box', 'xchecked-box'):
 			icon = data_file('pixmaps/%s.png' % name)
-			file = dir.file('_template/'+name+'.png')
-			# Do not overwite custom images from template
-			if not file.exists():
-				icon.copyto(file)
-		
+			file = dir.file('_resources/' + name + '.png')
+			icon.copyto(file)
+
+		# Copy template resources (can overwrite icons)
+		if self.template and self.template.resources_dir \
+		and self.template.resources_dir.exists():
+			resources = dir.subdir('_resources')
+			self.template.resources_dir.copyto(resources)
+
 		# Set special pages
 		if self.index_page:
 			indexpage = Page(Path(self.index_page))
@@ -209,21 +197,17 @@
 		self.target_dir = None
 		self.target_file = None
 		self._extension = '.' + format.info['extension']
-	
-	def template(self, path):
+
+	def resource(self, path):
 		if self.target_dir and self.target_file:
-			file = self.target_dir.file('_template/'+path)
+			file = self.target_dir.file('_resources/'+path)
 			return self._filepath(file, self.target_file.dir)
 		else:
-			return BaseLinker.template(self, path)
+			path
 
 	def icon(self, name):
 		if self.target_dir and self.target_file:
-<<<<<<< HEAD
-			file = self.target_dir.file('_icons/'+name+'.png')
-=======
-			file = self.target_dir.file('_template/'+name+'.png')
->>>>>>> 5a406644
+			file = self.target_dir.file('_resources/'+name+'.png')
 			return self._filepath(file, self.target_file.dir)
 		else:
 			return BaseLinker.icon(self, name)
