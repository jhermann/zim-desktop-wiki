--- conflicted
+++ resolved
@@ -948,17 +948,13 @@
 			name = text.strip()[:30]
 			if '\n' in name:
 				name, _ = name.split('\n', 1)
-<<<<<<< HEAD
-			name = self.notebook.cleanup_pathname(
-				name.replace(':', ''), purge=True)
+			name = self.notebook.cleanup_pathname(name.replace(':', ''), purge=True)
 		elif isinstance(name, Path):
 			name = name.name
-
-=======
-			name = self.notebook.cleanup_pathname(name.replace(':', ''), purge=True)
-		else:
 			name = self.notebook.cleanup_pathname(name, purge=True)
->>>>>>> eff0b4b3
+		else:
+			name = self.notebook.cleanup_pathname(name, purge=True)
+
 		path = self.notebook.resolve_path(name)
 		page = self.notebook.get_new_page(path)
 		page.parse('plain', text)
@@ -2225,21 +2221,9 @@
 			help=':Help:Pages'
 		)
 
-<<<<<<< HEAD
 		self.add_form([
 			('page', 'page', _('Page Name'), (path or ui.page)), # T: Input label
 		] )
-=======
-		if subpage:
-			self.inputs['name'].force_child = True
-
-		#~ if subpage:
-			#~ self.inputs['name'].force_child = True
-			#~ self.inputs['namespace'].set_path(path)
-			#~ self.inputs['namespace'].set_sensitive(False)
-
-		#~ self.inputs['name'].grab_focus()
->>>>>>> eff0b4b3
 
 		if subpage:
 			self.form.widgets['page'].force_child = True
