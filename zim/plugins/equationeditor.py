--- conflicted
+++ resolved
@@ -94,27 +94,16 @@
 		logfile = LocalFile(self.texfile.path[:-4] + '.log') # len('.tex') == 4
 		#~ print(">>>", self.texfile, logfile)
 		try:
-<<<<<<< HEAD
-			latex = Application(latexcmd)
+			latex = Application('%s -no-shell-escape -halt-on-error' % (latexcmd))
 			latex.run((self.texfile.basename,), cwd=self.texfile.parent())
-=======
-			latex = Application('%s -no-shell-escape -halt-on-error' % (latexcmd))
-			latex.run((self.texfile.basename,), cwd=self.texfile.dir)
->>>>>>> c6194e1c
 		except ApplicationError:
 			# log should have details of failure
 			return None, logfile
 
 		# Call dvipng
-<<<<<<< HEAD
 		dvifile = LocalFile(self.texfile.path[:-4] + '.dvi') # len('.tex') == 4
 		pngfile = LocalFile(self.texfile.path[:-4] + '.png') # len('.tex') == 4
-		dvipng = Application(dvipngcmd)
-=======
-		dvifile = File(self.texfile.path[:-4] + '.dvi') # len('.tex') == 4
-		pngfile = File(self.texfile.path[:-4] + '.png') # len('.tex') == 4
 		dvipng = Application('%s -q -bg Transparent -T tight -D %s -o' % (dvipngcmd,self.preferences['output_dpi']))
->>>>>>> c6194e1c
 		dvipng.run((pngfile, dvifile)) # output, input
 		# No try .. except here - should never fail
 		# TODO dvipng can start processing before latex finished - can we win speed there ?
