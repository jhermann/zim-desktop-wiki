# -*- coding: utf-8 -*-

# Copyright 2012, 2013 Jaap Karssenberg <jaap.karssenberg@gmail.com>

from __future__ import with_statement

import gobject
import gtk
import pango

import re
import datetime

from zim.plugins import PluginClass, WindowExtension, extends
from zim.notebook import Path
from zim.formats import HEADING
from zim.gui.widgets import LEFT_PANE, PANE_POSITIONS, BrowserTreeView, populate_popup_add_separator
from zim.gui.pageview import FIND_REGEX, SCROLL_TO_MARK_MARGIN, _is_heading_tag
from zim.signals import ConnectorMixin


# FIXME, these methods should be supported by pageview - need anchors - now it is a HACK
_is_heading = lambda iter: bool(filter(_is_heading_tag, iter.get_tags()))

def find_heading(buffer, heading):
	'''Find a heading
	@param buffer: the C{gtk.TextBuffer}
	@param heading: text of the heading
	@returns: a C{gtk.TextIter} for the new cursor position or C{None}
	'''
	regex = "^%s$" % re.escape(heading)
	with buffer.tmp_cursor():
		if buffer.finder.find(regex, FIND_REGEX):
			iter = buffer.get_insert_iter()
			start = iter.get_offset()
		else:
			return None

		while not _is_heading(iter):
			if buffer.finder.find_next():
				iter = buffer.get_insert_iter()
				if iter.get_offset() == start:
					return None # break infinite loop
			else:
				return None

		if _is_heading(iter):
			return iter
		else:
			return None


def select_heading(buffer, heading):
	iter = find_heading(buffer, heading)
	if iter:
		buffer.place_cursor(iter)
		buffer.select_line()
		return True
	else:
		return False


class ToCPlugin(PluginClass):

	plugin_info = {
		'name': _('Table of Contents'), # T: plugin name
		'description': _('''\
This plugin adds an extra widget showing a table of
contents for the current page.

This is a core plugin shipping with zim.
'''), # T: plugin description
		'author': 'Jaap Karssenberg',
		'help': 'Plugins:Table Of Contents',
	}
	# TODO add controls for changing levels in ToC

	plugin_preferences = (
		# key, type, label, default
		('pane', 'choice', _('Position in the window'), LEFT_PANE, PANE_POSITIONS),
			# T: option for plugin preferences
		('floating', 'bool', _('Show ToC as floating widget instead of in sidepane'), True),
			# T: option for plugin preferences
		('show_h1', 'bool', _('Show the page title heading in the ToC'), False),
			# T: option for plugin preferences
	)
	# TODO disable pane setting if not embedded

	def __init__(self, config=None):
		PluginClass.__init__(self, config)
		self.on_preferences_changed(self.preferences)
		self.preferences.connect('changed', self.on_preferences_changed)

	def on_preferences_changed(self, preferences):
		if preferences['floating']:
			self.set_extension_class('MainWindow', MainWindowExtensionFloating)
		else:
			self.set_extension_class('MainWindow', MainWindowExtensionEmbedded)


@extends('MainWindow', autoload=False)
class MainWindowExtensionEmbedded(WindowExtension):

	def __init__(self, plugin, window):
		WindowExtension.__init__(self, plugin, window)
		self.widget = SidePaneToC(self.window.ui, self.window.pageview) # XXX

		self.on_preferences_changed(plugin.preferences)
		self.connectto(plugin.preferences, 'changed', self.on_preferences_changed)

	def on_preferences_changed(self, preferences):
		if self.widget is None:
			return

		try:
			self.window.remove(self.widget)
		except ValueError:
			pass

		self.window.add_tab(
			_('ToC'), self.widget, preferences['pane'])
			# T: widget label
		self.widget.show_all()

		self.widget.set_show_h1(preferences['show_h1'])

	def teardown(self):
		self.window.remove(self.widget)
		self.widget.disconnect_all()
		self.widget = None


@extends('MainWindow', autoload=False)
class MainWindowExtensionFloating(WindowExtension):

	def __init__(self, plugin, window):
		WindowExtension.__init__(self, plugin, window)
		self.widget = FloatingToC(self.window.ui, self.window.pageview) # XXX

		self.on_preferences_changed(plugin.preferences)
		self.connectto(plugin.preferences, 'changed', self.on_preferences_changed)

	def on_preferences_changed(self, preferences):
		self.widget.set_show_h1(preferences['show_h1'])

	def teardown(self):
		self.widget.disconnect_all()
		self.widget.destroy()



TEXT_COL = 0


class ToCTreeView(BrowserTreeView):

	def __init__(self, ellipsis):
		BrowserTreeView.__init__(self, ToCTreeModel())
		self.set_headers_visible(False)
		self.get_selection().set_mode(gtk.SELECTION_MULTIPLE)
			# Allow select multiple

		cell_renderer = gtk.CellRendererText()
		if ellipsis:
			cell_renderer.set_property('ellipsize', pango.ELLIPSIZE_END)
		column = gtk.TreeViewColumn('_heading_', cell_renderer, text=TEXT_COL)
		column.set_sizing(gtk.TREE_VIEW_COLUMN_AUTOSIZE)
			# Without this sizing, column width only grows and never shrinks
		self.append_column(column)



class ToCTreeModel(gtk.TreeStore):

	def __init__(self):
		gtk.TreeStore.__init__(self, str) # TEXT_COL

	def populate(self, parsetree, show_h1):
		self.clear()
		headings = []
		for el in parsetree.findall('h'):
			headings.append( (int(el.attrib['level']), el.text) )

		if not show_h1 \
		and headings \
		and headings[0][0] == 1 \
		and all(h[0] > 1 for h in headings[1:]):
			headings.pop(0) # do not show first heading

		stack = [(-1, None)]
		for level, text in headings:
			assert level > -1 # just to be sure
			while stack[-1][0] >= level:
				stack.pop()
			parent = stack[-1][1]
			iter = self.append(parent, (text,))
			stack.append((level, iter))




class ToCWidget(ConnectorMixin, gtk.ScrolledWindow):

	def __init__(self, ui, pageview, ellipsis, show_h1=False):
		gtk.ScrolledWindow.__init__(self)
		self.show_h1 = show_h1

		self.treeview = ToCTreeView(ellipsis)
		self.treeview.connect('row-activated', self.on_heading_activated)
		self.treeview.connect('populate-popup', self.on_populate_popup)
		self.add(self.treeview)

		# XXX remove ui - use signals from pageview for this
		self.connectto(ui, 'open-page')
		self.connectto(ui.notebook, 'stored-page')

		self.pageview = pageview
		if self.pageview.page:
			self.load_page(self.pageview.page)

	def set_show_h1(self, show_h1):
		if show_h1 != self.show_h1:
			self.show_h1 = show_h1
			if self.pageview.page:
				self.load_page(self.pageview.page)

	def on_open_page(self, ui, page, path):
		self.load_page(page)

	def on_stored_page(self, notebook, page):
		if page == self.pageview.page:
			self.load_page(page)

	def load_page(self, page):
		model = self.treeview.get_model()
		tree = page.get_parsetree()
		if tree is None:
			model.clear()
		else:
			model.populate(tree, self.show_h1)
		self.treeview.expand_all()

	def on_heading_activated(self, treeview, path, column):
		self.select_heading(path)

	def select_heading(self, path):
		'''Returns a C{gtk.TextIter} for a C{gtk.TreePath} pointing to a heading
		or C{None}.
		'''
		model = self.treeview.get_model()
		text = model[path][TEXT_COL].decode('utf-8')

		textview = self.pageview.view
		buffer = textview.get_buffer()
		if select_heading(buffer, text):
			textview.scroll_to_mark(buffer.get_insert(), SCROLL_TO_MARK_MARGIN)
			return True
		else:
			return False

	def select_section(self, buffer, path):
		'''Select all text between two headings
		@param buffer: the C{gtk.TextBuffer} to select in
		@param path: the C{gtk.TreePath} for the heading of the section
		'''
		model = self.treeview.get_model()
		starttext = model[path][TEXT_COL].decode('utf-8')

		nextpath = path[:-1] + (path[-1]+1,)
		if nextpath in model:
			endtext = model[nextpath][TEXT_COL].decode('utf-8')
		else:
			endtext = None

		textview = self.pageview.view
		buffer = textview.get_buffer()
		start = find_heading(buffer, starttext)
		if endtext:
			end = find_heading(buffer, endtext)
		else:
			end = buffer.get_end_iter()
		if start and end:
			buffer.select_range(startiter, enditer)

	def on_populate_popup(self, treeview, menu):
		model, paths = treeview.get_selection().get_selected_rows()
		if not paths:
			can_promote = False
			can_demote = False
		else:
			can_promote = self.can_promote(paths)
			can_demote = self.can_demote(paths)

		populate_popup_add_separator(menu, prepend=True)
		for text, sensitive, handler in (
			(_('Demote'), can_demote, self.on_demote),
				# T: action to lower level of heading in the text
			(_('Promote'), can_promote, self.on_promote),
				# T: action to raise level of heading in the text
		):
			item = gtk.MenuItem(text)
			menu.prepend(item)
			if sensitive:
				item.connect('activate', handler)
			else:
				item.set_sensitive(False)

	def can_promote(self, paths):
		# All headings have level larger than 1
		return paths and all(len(p) > 1 for p in paths)

	def on_promote(self, *a):
		# Promote selected paths and all their children
		model, paths = self.treeview.get_selection().get_selected_rows()
		if not self.can_promote(paths):
			return False

		seen = set()
		for path in paths:
			iter = model.get_iter(path)
			for i in self._walk(model, iter):
				p = model.get_path(i)
				if not p in seen:
					newlevel = len(p) - 1
					self._format(p, newlevel)
				seen.add(p)

		self.load_page(self.page)
		return True

	def can_demote(self, paths):
		# All headings below max level and all have a potential parent
		# Potential parents should be on the same level above the selected
		# path, so as long as the path is not the first on it's level it
		# has one.
		# Or the current parent path also has to be in the list
		if not paths \
		or any(len(p) >= 6 for p in paths):
			return False

		for p in paths:
			if p[-1] == 0 and not p[:-1] in paths:
					return False
		else:
			return True

	def on_demote(self, *a):
		# Demote selected paths and all their children
		# note can not demote below level 6
		model, paths = self.treeview.get_selection().get_selected_rows()
		if not self.can_demote(paths):
			return False

		seen = set()
		for path in paths:
			# FIXME parent may have different real level if levels are
			# inconsistent - this should result in an offset being applied
			# But need to check actual heading tags being used to know for sure
			iter = model.get_iter(path)
			for i in self._walk(model, iter):
				p = model.get_path(i)
				if not p in seen:
					newlevel = len(p) + 1
					self._format(p, newlevel)
				seen.add(p)

		self.load_page(self.page)
		return True


	def _walk(self, model, iter):
		# yield iter and all its (grand)children
		yield iter
		child = model.iter_children(iter)
		while child:
			for i in self._walk(model, child):
				yield i
			child = model.iter_next(iter)

	def _format(self, path, level):
		assert level > 0 and level < 7
		if self.select_heading(path):
			self.pageview.toggle_format('h' + str(level))


class SidePaneToC(ToCWidget):

	def __init__(self, ui, pageview):
		ToCWidget.__init__(self, ui, pageview, ellipsis=True)
		self.set_policy(gtk.POLICY_NEVER, gtk.POLICY_AUTOMATIC)
		self.set_shadow_type(gtk.SHADOW_IN)
		self.set_size_request(-1, 200) # Fixed Height


class BoxWidget(gtk.VBox):

	# Tried to implement somthing like this from scratch,
	# but found that I need to inherit from a concrete gtk.Container
	# implementation because I couldn't figure out how to override
	# / implement the forall() method from python

	BORDER = 0
	LINE = 1

	def __init__(self):
		gtk.VBox.__init__(self)
		self.set_border_width(self.BORDER + self.LINE)
		self.set_spacing(2 * self.BORDER + self.LINE)
		self.set_redraw_on_allocate(True)

<<<<<<< HEAD
	def do_expose_event(self, event):
		self.foreach(self._expose_child, event)
		return True
=======
	def populate(self, parsetree):
		self.clear()
		headings = []
		for heading in parsetree.findall(HEADING):
			headings.append( (int(heading.attrib['level']), heading.gettext()) )
>>>>>>> fd454953

	def _expose_child(self, child, event):
		# Draw box around child, then draw child
		# Widget must ensure there is space arount the child

		line = self.LINE
		border = self.BORDER

		if child.is_drawable():
			self.style.paint_flat_box(
				event.window, gtk.STATE_ACTIVE, gtk.SHADOW_NONE, None, self, None,
				child.allocation.x - border - line,
				child.allocation.y - border - line,
				child.allocation.width + 2*border + 2*line,
				child.allocation.height + 2*border + 2*line,
			)
			self.style.paint_flat_box(
				event.window, gtk.STATE_NORMAL, gtk.SHADOW_NONE, None, self, None,
				child.allocation.x - border,
				child.allocation.y - border,
				child.allocation.width + 2*border,
				child.allocation.height + 2*border,
			)
		gtk.Container.propagate_expose(self, child, event)


# Need to register classes defining gobject signals
gobject.type_register(BoxWidget)


class FloatingToC(BoxWidget, ConnectorMixin):

	# This class does all the work to keep the floating window in
	# the right place, and with the right size
	# Depends on BoxWidget to draw nice line border around it

	TEXTVIEW_OFFSET = 5

	def __init__(self, ui, pageview):
		BoxWidget.__init__(self)

		hscroll = gtk.HScrollbar(gtk.Adjustment())
		self._hscroll_height = hscroll.size_request()[1]

		self.head = gtk.Label(_('ToC'))
		self.head.set_padding(5, 1)

		self.widget = ToCWidget(ui, pageview, ellipsis=False)
		self.widget.set_shadow_type(gtk.SHADOW_NONE)
		self.widget.set_policy(gtk.POLICY_NEVER, gtk.POLICY_AUTOMATIC)
			# Setting horizontal scroll automatic as well
			# makes the scrollbars visible at all times once they are shown once
			# custom control implemented below

		self._head_event_box = gtk.EventBox()
		self._head_event_box.add(self.head)
		self._head_event_box.connect('button-release-event', self.on_toggle)

		self.pack_start(self._head_event_box, False)
		self.pack_start(self.widget)

		## Add self to textview
		# Need to wrap in event box to make widget visible
		# probably because Containers normally don't have their own
		# gdk window. So would paint directly on background window.
		self.textview = pageview.view
		self._text_view_allocation = (
			self.textview.allocation.width,
			self.textview.allocation.height
		)
		self._event_box = gtk.EventBox()
		self._event_box.add(self)

		self.textview.add_child_in_window(self._event_box, gtk.TEXT_WINDOW_WIDGET, 0, 0)
		self.connectto(self.textview,
			'size-allocate',
			handler=self.on_size_allocate_textview,
		)
		self.connectto(self,
			'size-allocate',
			handler=self.update_position,
		)

		self._event_box.show_all()

	def set_show_h1(self, show_h1):
		self.widget.set_show_h1(show_h1)

	def disconnect_all(self):
		self.widget.disconnect_all()
		ConnectorMixin.disconnect_all(self)

	def destroy(self):
		self._event_box.destroy()
		BoxWidget.destroy(self)

	def on_toggle(self, *a):
		self.widget.set_property('visible',
			not self.widget.get_property('visible')
		)
		self.queue_draw()

	def do_size_request(self, requisition):
		# Base size request on the actual treeview, not on the
		# scrolled window. If we limit the size, assume the scrolled
		# window to take care of it

		text_window = self.textview.get_window(gtk.TEXT_WINDOW_WIDGET)
		if text_window is None:
			# Textview not yet initialized (?)
			return BoxWidget.do_size_request(self, requisition)

		text_x, text_y, text_w, text_h, text_z = text_window.get_geometry()

		head_w, head_h = self.head.size_request()
		border = self.get_border_width()
		spacing = self.get_spacing()

		if self.widget.get_property('visible'):
			tree_w, tree_h = self.widget.treeview.size_request()
			tree_h = max(tree_h, head_h) # always show empty space if no content
			tree_w += 1 # Allow minimal frame for scrolledwindow
			tree_h += 1
			total_w = max(head_w, tree_w) + 2 * border
			total_h = head_h + tree_h + 2 * border + spacing
		else:
			total_w = head_w + 2 * border
			total_h = head_h + 2 * border

		max_w = 0.5 * text_w - self.TEXTVIEW_OFFSET
		max_h = 0.7 * text_h - self.TEXTVIEW_OFFSET

		if total_w > max_w:
			# We are going to show a srollbar at the bottom
			# the +3 is a hack to give enough space so vscroll is
			# not triggered unnecessary
			total_h += self._hscroll_height + 3

		requisition.width = min(max_w, total_w)
		requisition.height = min(max_h, total_h)

	def do_size_allocate(self, allocation):
		# Need to overload this one as well, to make sure we get what
		# we wanted
		self.allocation=allocation

		border = self.get_border_width()
		spacing = self.get_spacing()
		head_height = self.head.get_child_requisition()[1]
		tree_w, tree_h = self.widget.treeview.get_child_requisition()

		self._head_event_box.size_allocate(gtk.gdk.Rectangle(
			x=allocation.x + border,
			y=allocation.y + border,
			width=allocation.width - 2*border,
			height=head_height
		))

		if self.widget.get_property('visible'):
			body_w = allocation.width - 2*border
			body_h = allocation.height - 2*border - spacing - head_height

			h_policy = gtk.POLICY_ALWAYS if tree_w > body_w else gtk.POLICY_NEVER
			self.widget.set_policy(h_policy, gtk.POLICY_AUTOMATIC)

			self.widget.size_allocate(gtk.gdk.Rectangle(
				x=allocation.x + border,
				y=allocation.y + border + head_height + spacing,
				width=body_w,
				height=body_h
			))

	def on_size_allocate_textview(self, textview, a):
		new_allocation = (a.width, a.height)
		if new_allocation != self._text_view_allocation:
			self.queue_resize()
			# resize results in size_allocate, which results in update_position
		self._text_view_allocation = new_allocation

	def update_position(self, *a):
		text_window = self.textview.get_window(gtk.TEXT_WINDOW_WIDGET)
		if text_window is not None:
			text_x, text_y, text_w, text_h, text_z = text_window.get_geometry()
			x = text_w - self.allocation.width - self.TEXTVIEW_OFFSET
			y = self.TEXTVIEW_OFFSET
			self.textview.move_child(self._event_box, x, y)
		else:
			pass # Textview not yet initialized (?)

# Need to register classes defining gobject signals
gobject.type_register(FloatingToC)<|MERGE_RESOLUTION|>--- conflicted
+++ resolved
@@ -178,8 +178,9 @@
 	def populate(self, parsetree, show_h1):
 		self.clear()
 		headings = []
-		for el in parsetree.findall('h'):
-			headings.append( (int(el.attrib['level']), el.text) )
+		for heading in parsetree.findall(HEADING):
+			headings.append( (int(heading.attrib['level']), heading.gettext()) )
+
 
 		if not show_h1 \
 		and headings \
@@ -408,17 +409,9 @@
 		self.set_spacing(2 * self.BORDER + self.LINE)
 		self.set_redraw_on_allocate(True)
 
-<<<<<<< HEAD
 	def do_expose_event(self, event):
 		self.foreach(self._expose_child, event)
 		return True
-=======
-	def populate(self, parsetree):
-		self.clear()
-		headings = []
-		for heading in parsetree.findall(HEADING):
-			headings.append( (int(heading.attrib['level']), heading.gettext()) )
->>>>>>> fd454953
 
 	def _expose_child(self, child, event):
 		# Draw box around child, then draw child
