--- conflicted
+++ resolved
@@ -13,19 +13,12 @@
 from zim.parsing import parse_date
 from zim.plugins import PluginClass
 from zim.notebook import Path
-<<<<<<< HEAD
 from zim.gui.widgets import ui_environment, \
-	Dialog, Button, IconButton,  \
+	Dialog, MessageDialog, \
+	Button, IconButton, MenuButton, \
 	BrowserTreeView, SingleClickTreeView, \
 	gtk_get_style
-from zim.formats import UNCHECKED_BOX, CHECKED_BOX, XCHECKED_BOX
-=======
-from zim.gui.widgets import gtk_get_style, \
-	Dialog, MessageDialog, \
-	Button, IconButton, MenuButton, \
-	BrowserTreeView, SingleClickTreeView
 from zim.formats import get_format, UNCHECKED_BOX, CHECKED_BOX, XCHECKED_BOX
->>>>>>> 4815ea51
 
 
 logger = logging.getLogger('zim.plugins.tasklist')
@@ -76,11 +69,8 @@
 
 # FUTURE: add an interface for this plugin in the WWW frontend
 
-<<<<<<< HEAD
-=======
 # TODO allow more complex queries for filter, in particular (NOT tag AND tag)
 
->>>>>>> 4815ea51
 
 class TaskListPlugin(PluginClass):
 
@@ -380,13 +370,8 @@
 			defaultsize = (-1, -1)
 
 		Dialog.__init__(self, plugin.ui, _('Task List'), # T: dialog title
-<<<<<<< HEAD
 			defaultwindowsize=defaultsize,
-			buttons=gtk.BUTTONS_CLOSE, help=':Plugins:Task List')
-=======
-			buttons=gtk.BUTTONS_CLOSE, help=':Help:Plugins:Task List',
-			defaultwindowsize=(550, 400) )
->>>>>>> 4815ea51
+			buttons=gtk.BUTTONS_CLOSE, help=':Help:Plugins:Task List')
 		self.plugin = plugin
 		hbox = gtk.HBox(spacing=5)
 		self.vbox.pack_start(hbox, False)
@@ -396,12 +381,8 @@
 		self.vbox.add(self.hpane)
 
 		# Task list
-<<<<<<< HEAD
-		self.task_list = TaskListTreeView(self.ui)
+		self.task_list = TaskListTreeView(self.ui, plugin)
 		self.task_list.set_headers_visible(True)
-=======
-		self.task_list = TaskListTreeView(self.ui, plugin)
->>>>>>> 4815ea51
 		scrollwindow = gtk.ScrolledWindow()
 		scrollwindow.set_policy(gtk.POLICY_AUTOMATIC, gtk.POLICY_AUTOMATIC)
 		scrollwindow.set_shadow_type(gtk.SHADOW_IN)
