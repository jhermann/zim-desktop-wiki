--- conflicted
+++ resolved
@@ -21,16 +21,11 @@
 	BrowserTreeView, SingleClickTreeView, ScrolledWindow, HPaned, \
 	encode_markup_text, decode_markup_text
 from zim.gui.clipboard import Clipboard
-<<<<<<< HEAD
-from zim.async import DelayedCallback
+from zim.signals import DelayedCallback, SIGNAL_AFTER
 from zim.formats import get_format, \
 	UNCHECKED_BOX, CHECKED_BOX, XCHECKED_BOX, BULLET, \
 	PARAGRAPH, NUMBEREDLIST, BULLETLIST, LISTITEM, STRIKE, \
 	Visitor, VisitorSkip
-=======
-from zim.signals import DelayedCallback, SIGNAL_AFTER
-from zim.formats import get_format, UNCHECKED_BOX, CHECKED_BOX, XCHECKED_BOX
->>>>>>> e06d8cd2
 from zim.config import check_class_allow_empty
 
 from zim.plugins.calendar import daterange_from_path
@@ -283,7 +278,6 @@
 		with following properties: C{(open, actionable, prio, due, description)}, 2nd item
 		is a list of child tasks (if any).
 		'''
-<<<<<<< HEAD
 		parser = TasksParser(
 			self.task_label_re,
 			self.next_label_re,
@@ -292,178 +286,6 @@
 		)
 		parser.parse(parsetree)
 		return parser.get_tasks()
-=======
-		tasks = []
-
-		for node in parsetree.findall('p'):
-			lines = self._flatten_para(node)
-			# Check first line for task list header
-			istasklist = False
-			globaltags = []
-			if len(lines) >= 2 \
-			and isinstance(lines[0], basestring) \
-			and isinstance(lines[1], tuple) \
-			and self.task_labels and self.task_label_re.match(lines[0]):
-				for word in lines[0].strip(':').split()[1:]:
-					if word.startswith('@'):
-						globaltags.append(word)
-					else:
-						# not a header after all
-						globaltags = []
-						break
-				else:
-					# no break occurred - all OK
-					lines.pop(0)
-					istasklist = True
-
-			# Check line by line
-			LEVEL = 0
-			TASK = 1
-			CHILDREN = 2
-
-			stack = [] # stack of 3-tuples, (LEVEL, TASK, CHILDREN)
-
-
-			PRIO = 2
-			DATE = 3
-
-			for item in lines:
-				if isinstance(item, tuple):
-					# checkbox or bullet
-					bullet, list_level, text = item
-					while stack and stack[-1][LEVEL] >= list_level:
-						stack.pop()
-
-					if (
-						bullet in (UNCHECKED_BOX, CHECKED_BOX, XCHECKED_BOX)
-						and (istasklist or self.preferences['all_checkboxes'])
-					) or (
-						self.task_labels and self.task_label_re.match(text)
-					):
-						# task item
-						if stack: # Inherit date and prio if not set explicitly on children
-							mydefaultdate = stack[-1][TASK][DATE]
-							if mydefaultdate == _NO_DATE:
-								mydefaultdate = defaultdate
-							mydefaultprio = stack[-1][TASK][PRIO]
-						else:
-							mydefaultdate = defaultdate
-							mydefaultprio = None
-
-						open = (bullet not in (CHECKED_BOX, XCHECKED_BOX))
-						if stack:
-							mytasks = stack[-1][CHILDREN]
-						else:
-							mytasks = tasks
-						task = self._parse_task(text, open=open, tags=globaltags, defaultdate=mydefaultdate, defaultprio=mydefaultprio, tasks=mytasks)
-						children = []
-						if stack:
-							stack[-1][CHILDREN].append((task, children))
-						else:
-							tasks.append((task, children))
-
-						stack.append((list_level, task, children))
-					else:
-						# not a task - we already popped stack, now ignore text
-						pass
-				else:
-					# normal line, outside list
-					stack = []
-					if self.task_labels and self.task_label_re.match(item):
-						task = self._parse_task(item, tags=globaltags, defaultdate=defaultdate, tasks=tasks)
-						tasks.append((task, []))
-
-		return tasks
-
-	def _flatten_para(self, para):
-		# Returns a list which is a mix of normal lines of text and
-		# tuples for checkbox items. Checkbox item tuples consist of
-		# the checkbox type, the indenting level and the text.
-		items = []
-
-		text = para.text or ''
-		for child in para.getchildren():
-			if child.tag == 'strike':
-				continue # Ignore strike out text
-			elif child.tag in ('ul', 'ol'):
-				if text:
-					items += text.splitlines()
-				items += self._flatten_list(child)
-				text = child.tail or ''
-			else:
-				text += self._flatten(child)
-				text += child.tail or ''
-
-		if text:
-			items += text.splitlines()
-
-		return items
-
-	def _flatten_list(self, list, list_level=0):
-		# Handle bullet lists
-		items = []
-		for node in list.getchildren():
-			if node.tag == 'ul':
-				items += self._flatten_list(node, list_level+1) # recurs
-			elif node.tag == 'li':
-				bullet = node.get('bullet')
-				text = self._flatten(node)
-				items.append((bullet, list_level, text))
-			else:
-				pass # should not occur - ignore silently
-		return items
-
-	def _flatten(self, node):
-		# Just flatten everything to text - but ignore strike out
-		text = node.text or ''
-		for child in node.getchildren():
-			if child.tag == 'strike':
-				continue # skip
-			text += self._flatten(child) # recurs
-			text += child.tail or ''
-		return text
-
-	def _parse_task(self, text, open=True, tags=None, defaultdate=None, defaultprio=None, tasks=None):
-		prio = text.count('!')
-		if defaultprio and prio == 0:
-			prio = defaultprio
-
-		global date # FIXME
-		date = _NO_DATE
-
-		def set_date(match):
-			global date
-			mydate = parse_date(match.group(0))
-			if mydate and date == _NO_DATE:
-				date = '%04i-%02i-%02i' % mydate # (y, m, d)
-				#~ return match.group(0) # TEST
-				return ''
-			else:
-				# No match or we already had a date
-				return match.group(0)
-
-		if tags:
-			for tag in tags:
-				if not tag in text:
-					text += ' ' + tag
-
-		text = date_re.sub(set_date, text)
-
-		if defaultdate and date == _NO_DATE:
-			date = defaultdate
-
-		if self.next_label_re.match(text):
-			if tasks and tasks[-1][0][0]: # previous task still open
-				actionable = False
-			else:
-				actionable = True
-		else:
-			actionable = True
-
-		return (open, actionable, prio, date, text)
-			# (open, actionable, prio, due, description)
-
->>>>>>> e06d8cd2
 
 	def remove_page(self, index, path, _emit=True):
 		if not self.db_initialized: return
