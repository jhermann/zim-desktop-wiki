# -*- coding: utf-8 -*-

# Copyright 2009-2012 Jaap Karssenberg <jaap.karssenberg@gmail.com>

from __future__ import with_statement

import gobject
import gtk
import pango
import logging
import re

import zim.datetimetz as datetime
from zim.utils import natural_sorted
from zim.parsing import parse_date
from zim.plugins import PluginClass
from zim.notebook import Path
from zim.gui.widgets import ui_environment, \
	Dialog, MessageDialog, \
	InputEntry, Button, IconButton, MenuButton, \
	BrowserTreeView, SingleClickTreeView, ScrolledWindow, HPaned, \
	encode_markup_text, decode_markup_text
from zim.gui.clipboard import Clipboard
from zim.signals import DelayedCallback, SIGNAL_AFTER
from zim.formats import get_format, \
	UNCHECKED_BOX, CHECKED_BOX, XCHECKED_BOX, BULLET, \
	PARAGRAPH, NUMBEREDLIST, BULLETLIST, LISTITEM, STRIKE, \
	Visitor, VisitorSkip
from zim.config import check_class_allow_empty

from zim.plugins.calendar import daterange_from_path

logger = logging.getLogger('zim.plugins.tasklist')


ui_actions = (
	# name, stock id, label, accelerator, tooltip, read only
	('show_task_list', 'zim-task-list', _('Task List'), '', _('Task List'), True), # T: menu item
)

ui_xml = '''
<ui>
	<menubar name='menubar'>
		<menu action='view_menu'>
			<placeholder name="plugin_items">
				<menuitem action="show_task_list" />
			</placeholder>
		</menu>
	</menubar>
	<toolbar name='toolbar'>
		<placeholder name='tools'>
			<toolitem action='show_task_list'/>
		</placeholder>
	</toolbar>
</ui>
'''

SQL_FORMAT_VERSION = (0, 6)
SQL_FORMAT_VERSION_STRING = "0.6"

SQL_CREATE_TABLES = '''
create table if not exists tasklist (
	id INTEGER PRIMARY KEY,
	source INTEGER,
	parent INTEGER,
	haschildren BOOLEAN,
	open BOOLEAN,
	actionable BOOLEAN,
	prio INTEGER,
	due TEXT,
	tags TEXT,
	description TEXT
);
'''


_tag_re = re.compile(r'(?<!\S)@(\w+)\b', re.U)
_date_re = re.compile(r'\s*\[d:(.+)\]')


_NO_DATE = '9999' # Constant for empty due date - value chosen for sorting properties
_NO_TAGS = '__no_tags__' # Constant that serves as the "no tags" tag - _must_ be lower case

# FUTURE: add an interface for this plugin in the WWW frontend

# TODO allow more complex queries for filter, in particular (NOT tag AND tag)
# TODO: think about what "actionable" means
#       - no open dependencies
#       - no defer date in the future
#       - no child item ?? -- hide in flat list ?
#       - no @waiting ?? -> use defer date for this use case


class TaskListPlugin(PluginClass):

	# define signals we want to use - (closure type, return type and arg types)
	__gsignals__ = {
		'tasklist-changed': (gobject.SIGNAL_RUN_LAST, None, ()),
	}

	plugin_info = {
		'name': _('Task List'), # T: plugin name
		'description': _('''\
This plugin adds a dialog showing all open tasks in
this notebook. Open tasks can be either open checkboxes
or items marked with tags like "TODO" or "FIXME".

This is a core plugin shipping with zim.
'''), # T: plugin description
		'author': 'Jaap Karssenberg',
		'help': 'Plugins:Task List'
	}

	plugin_preferences = (
		# key, type, label, default
		('all_checkboxes', 'bool', _('Consider all checkboxes as tasks'), True),
			# T: label for plugin preferences dialog
		('tag_by_page', 'bool', _('Turn page name into tags for task items'), False),
			# T: label for plugin preferences dialog
		('deadline_by_page', 'bool', _('Implicit due date for task items in calendar pages'), False),
			# T: label for plugin preferences dialog
		('use_workweek', 'bool', _('Flag tasks due on Monday or Tuesday before the weekend'), True),
			# T: label for plugin preferences dialog
		('labels', 'string', _('Labels marking tasks'), 'FIXME, TODO', check_class_allow_empty),
			# T: label for plugin preferences dialog - labels are e.g. "FIXME", "TODO", "TASKS"
		('next_label', 'string', _('Label for next task'), 'Next:', check_class_allow_empty),
			# T: label for plugin preferences dialog - label is by default "Next"
		('nonactionable_tags', 'string', _('Tags for non-actionable tasks'), '', check_class_allow_empty),
			# T: label for plugin preferences dialog
		('included_subtrees', 'string', _('Subtree(s) to index'), '', check_class_allow_empty),
			# T: subtree to search for tasks - default is the whole tree (empty string means everything)
		('excluded_subtrees', 'string', _('Subtree(s) to ignore'), '', check_class_allow_empty),
			# T: subtrees of the included subtrees to *not* search for tasks - default is none
	)
	_rebuild_on_preferences = ['all_checkboxes', 'labels', 'next_label', 'deadline_by_page', 'nonactionable_tags',
				   'included_subtrees', 'excluded_subtrees' ]
		# Rebuild database table if any of these preferences changed.
		# But leave it alone if others change.

	def __init__(self, ui):
		PluginClass.__init__(self, ui)
		self.task_labels = None
		self.task_label_re = None
		self.next_label = None
		self.next_label_re = None
		self.nonactionable_tags = []
		self.included_re = None
		self.excluded_re = None
		self.db_initialized = False
		self._current_preferences = None

	def initialize_ui(self, ui):
		if ui.ui_type == 'gtk':
			ui.add_actions(ui_actions, self)
			ui.add_ui(ui_xml, self)

	def finalize_notebook(self, notebook):
		# This is done regardsless of the ui type of the application
		self.index = notebook.index
		self.connectto_all(self.index, (
			('initialize-db', self.initialize_db, None, SIGNAL_AFTER),
			('page-indexed', self.index_page),
			('page-deleted', self.remove_page),
		))
		# We don't care about pages that are moved

		db_version = self.index.properties['plugin_tasklist_format']
		if db_version == '%i.%i' % SQL_FORMAT_VERSION:
			self.db_initialized = True

		self._set_preferences()

	def initialize_db(self, index):
		with index.db_commit:
			index.db.executescript(SQL_CREATE_TABLES)
		self.index.properties['plugin_tasklist_format'] = '%i.%i' % SQL_FORMAT_VERSION
		self.db_initialized = True

	def do_preferences_changed(self):
		if self._current_preferences is None \
		or not self.db_initialized:
			return

		new_preferences = self._serialize_rebuild_on_preferences()
		if new_preferences != self._current_preferences:
			self._drop_table()
		self._set_preferences()

	def _set_preferences(self):
		self._current_preferences = self._serialize_rebuild_on_preferences()

		string = self.preferences['labels'].strip(' ,')
		if string:
			self.task_labels = [s.strip() for s in self.preferences['labels'].split(',')]
		else:
			self.task_labels = []

		if self.preferences['next_label']:
			self.next_label = self.preferences['next_label']
				# Adding this avoid the need for things like "TODO: Next: do this next"
			self.next_label_re = re.compile(r'^' + re.escape(self.next_label) + r':?\s+' )
			self.task_labels.append(self.next_label)
		else:
			self.next_label = None
			self.next_label_re = None

		if self.preferences['nonactionable_tags']:
			self.nonactionable_tags = [
				t.strip('@').lower()
					for t in self.preferences['nonactionable_tags'].replace(',', ' ').strip().split()]
		else:
			self.nonactionable_tags = []

		if self.task_labels:
			regex = r'^(' + '|'.join(map(re.escape, self.task_labels)) + r')(?!\w)'
			self.task_label_re = re.compile(regex)
		else:
			self.task_label_re = None

		if self.preferences['included_subtrees']:
			included = [i.strip().strip(':') for i in self.preferences['included_subtrees'].split(',')]
			included.sort(key=lambda s: len(s), reverse=True) # longest first
			included_re = '^(' + '|'.join(map(re.escape, included)) + ')(:.+)?$'
			#~ print '>>>>>', "included_re", repr(included_re)
			self.included_re = re.compile(included_re)
		else:
			self.included_re = None

		if self.preferences['excluded_subtrees']:
			excluded = [i.strip().strip(':') for i in self.preferences['excluded_subtrees'].split(',')]
			excluded.sort(key=lambda s: len(s), reverse=True) # longest first
			excluded_re = '^(' + '|'.join(map(re.escape, excluded)) + ')(:.+)?$'
			#~ print '>>>>>', "excluded_re", repr(excluded_re)
			self.excluded_re = re.compile(excluded_re)
		else:
			self.excluded_re = None

	def _serialize_rebuild_on_preferences(self):
		# string mapping settings that influence building the table
		string = ''
		for pref in self._rebuild_on_preferences:
			string += str(self.preferences[pref])
		return string

	def disconnect(self):
		self._drop_table()
		PluginClass.disconnect(self)

	def _drop_table(self):
		self.index.properties['plugin_tasklist_format'] = 0
		if self.db_initialized:
			try:
				self.index.db.execute('DROP TABLE "tasklist"')
			except:
				logger.exception('Could not drop table:')
			else:
				self.db_initialized = False
		else:
			try:
				self.index.db.execute('DROP TABLE "tasklist"')
			except:
				pass

	def _excluded(self, path):
		if self.included_re and self.excluded_re:
			# judge which match is more specific
			# this allows including subnamespace of excluded namespace
			# and vice versa
			inc_match = self.included_re.match(path.name)
			exc_match = self.excluded_re.match(path.name)
			if not exc_match:
				return not bool(inc_match)
			elif not inc_match:
				return bool(exc_match)
			else:
				return len(inc_match.group(1)) < len(exc_match.group(1))
		elif self.included_re:
			return not bool(self.included_re.match(path.name))
		elif self.excluded_re:
			return bool(self.excluded_re.match(path.name))
		else:
			return False

	def index_page(self, index, path, page):
		if not self.db_initialized: return
		#~ print '>>>>>', path, page, page.hascontent

		tasksfound = self.remove_page(index, path, _emit=False)
		if self._excluded(path):
			if tasksfound:
				self.emit('tasklist-changed')
			return

		parsetree = page.get_parsetree()
		if not parsetree:
			return

		#~ print '!! Checking for tasks in', path
		dates = daterange_from_path(path)
		if dates and self.preferences['deadline_by_page']:
			deadline = dates[2]
		else:
			deadline = None
		tasks = self._extract_tasks(parsetree, deadline)

		if tasks:
			# Do insert with a single commit
			with self.index.db_commit:
				self._insert(path, 0, tasks)

		if tasks or tasksfound:
			self.emit('tasklist-changed')

	def _insert(self, page, parentid, children):
		# Helper function to insert tasks in table
		c = self.index.db.cursor()
		for task, grandchildren in children:
			c.execute(
				'insert into tasklist(source, parent, haschildren, open, actionable, prio, due, tags, description)'
				'values (?, ?, ?, ?, ?, ?, ?, ?, ?)',
				(page.id, parentid, bool(grandchildren)) + tuple(task)
			)
			if grandchildren:
				self._insert(page, c.lastrowid, grandchildren) # recurs

	def _extract_tasks(self, parsetree, defaultdate=None):
		'''Extract all tasks from a parsetree.
		@param parsetree: a L{zim.formats.ParseTree} object
		@param defaultdate: default due date for the whole page (e.g. for calendar pages) as string
		@returns: nested list of tasks, each task is given as a 2-tuple, 1st item is a tuple
		with following properties: C{(open, actionable, prio, due, tags, description)}, 2nd item
		is a list of child tasks (if any).
		'''
<<<<<<< HEAD
		parser = TasksParser(
			self.task_label_re,
			self.next_label_re,
			self.nonactionable_tags,
			self.preferences['all_checkboxes'],
			defaultdate
		)
		parser.parse(parsetree)
		return parser.get_tasks()
=======
		# Stack tuple indexes
		LEVEL = 0
		TASK = 1
		CHILDREN = 2

		# Task tuple indexes
		OPEN = 0
		ACT = 1
		PRIO = 2
		DATE = 3
		TAGS = 4

		tasks = []

		for node in parsetree.findall('p'):
			lines = self._flatten_para(node)
			# Check first line for task list header
			istasklist = False
			globaltags = []
			globalactionable = True
			globalprio = None
			globaldate = defaultdate
			if len(lines) >= 2 \
			and isinstance(lines[0], basestring) \
			and isinstance(lines[1], tuple) \
			and self.task_labels and self.task_label_re.match(lines[0]):
				# Parse the task list header as if it was a task and use it's
				# attributes as defaults for the rest of the tasks in this block.
				defaults = self._parse_task(lines[0])
				defaults[TAGS] = defaults[TAGS].split(',')
				globalactionable = defaults[ACT]
				globalprio = defaults[PRIO]
				globaltags.extend(defaults[TAGS])
				globaldate = defaults[DATE]
				lines.pop(0)
				istasklist = True

			stack = [] # stack of 3-tuples, (LEVEL, TASK, CHILDREN)

			# Check line by line
			for item in lines:
				if isinstance(item, tuple):
					# checkbox or bullet
					bullet, list_level, text = item
					while stack and stack[-1][LEVEL] >= list_level:
						stack.pop()

					if (
						bullet in (UNCHECKED_BOX, CHECKED_BOX, XCHECKED_BOX)
						and (istasklist or self.preferences['all_checkboxes'])
					) or (
						self.task_labels and self.task_label_re.match(text)
					):
						# task item
						if stack: # Inherit date and prio if not set explicitly on children
							mydefaultdate = stack[-1][TASK][DATE]
							if mydefaultdate == _NO_DATE:
								mydefaultdate = defaultdate
							mydefaultprio = stack[-1][TASK][PRIO]
							mydefaultactionable = stack[-1][TASK][ACT]
							inherited_tags = stack[-1][TASK][TAGS].split(',')
						else:
							mydefaultdate = globaldate
							mydefaultprio = globalprio
							mydefaultactionable = globalactionable
							inherited_tags = globaltags

						open = (bullet not in (CHECKED_BOX, XCHECKED_BOX))
						if stack:
							mytasks = stack[-1][CHILDREN]
						else:
							mytasks = tasks
						task = self._parse_task(text, open=open,
								tags=inherited_tags,
								actionable=mydefaultactionable,
								defaultdate=mydefaultdate,
								defaultprio=mydefaultprio,
								tasks=mytasks)
						children = []
						if stack:
							stack[-1][CHILDREN].append((task, children))
							if task[OPEN]:
								for parent in stack:
									# child is open, so parent should be as well
									parent[TASK][OPEN] = True
						else:
							tasks.append((task, children))

						stack.append([list_level, task, children])
					else:
						# not a task - we already popped stack, now ignore text
						pass
				else:
					# normal line, outside list
					stack = []
					if self.task_labels and self.task_label_re.match(item):
						task = self._parse_task(item, tags=globaltags, defaultdate=defaultdate, tasks=tasks)
						tasks.append((task, []))

		return tasks

	def _flatten_para(self, para):
		# Returns a list which is a mix of normal lines of text and
		# tuples for checkbox items. Checkbox item tuples consist of
		# the checkbox type, the indenting level and the text.
		items = []

		text = para.text or ''
		for child in para.getchildren():
			if child.tag == 'strike':
				continue # Ignore strike out text
			elif child.tag in ('ul', 'ol'):
				if text:
					items += text.splitlines()
				items += self._flatten_list(child)
				text = child.tail or ''
			else:
				text += self._flatten(child)
				text += child.tail or ''

		if text:
			items += text.splitlines()

		return items

	def _flatten_list(self, list, list_level=0):
		# Handle bullet lists
		items = []
		for node in list.getchildren():
			if node.tag == 'ul':
				items += self._flatten_list(node, list_level+1) # recurs
			elif node.tag == 'li':
				bullet = node.get('bullet')
				text = self._flatten(node)
				items.append((bullet, list_level, text))
			else:
				pass # should not occur - ignore silently
		return items

	def _flatten(self, node):
		# Just flatten everything to text - but ignore strike out
		text = node.text or ''
		for child in node.getchildren():
			if child.tag == 'strike':
				continue # skip
			text += self._flatten(child) # recurs
			text += child.tail or ''
		return text

	def _parse_task(self, text, open=True, tags=None, actionable=True, defaultdate=None, defaultprio=None, tasks=None):
		## Note: do not modify text here, keep it as is, any cleanup is done by the widget

		prio = text.count('!')
		if defaultprio and prio == 0:
			prio = defaultprio

		if not tags:
			tags = []
		else:
			# ensure we don't mutate the parent's tags list
			tags = list(tags)
		tags += _tag_re.findall(text)

		datematch = _date_re.search(text) # first match
		if datematch:
			mydate = parse_date(datematch.group(0))
			if mydate:
				date = '%04i-%02i-%02i' % mydate # (y, m, d)
			else:
				date = _NO_DATE
		else:
			date = _NO_DATE

		if defaultdate and date == _NO_DATE:
			date = defaultdate

		if actionable:
			if any(t.lower().strip('@') in self.nonactionble_tags for t in tags):
				actionable = False
			elif self.next_label_re.match(text):
				if tasks and tasks[-1][0][0]: # previous task still open
					actionable = False
		# else parent was non-actionable already, so stay non-actionable

		tags = ','.join(t.strip('@') for t in tags)
		return [open, actionable, prio, date, tags, text]
			# (open, actionable, prio, due, tags, description)

>>>>>>> a22b1c94

	def remove_page(self, index, path, _emit=True):
		if not self.db_initialized: return

		tasksfound = False
		with index.db_commit:
			cursor = index.db.cursor()
			cursor.execute(
				'delete from tasklist where source=?', (path.id,) )
			tasksfound = cursor.rowcount > 0

		if tasksfound and _emit:
			self.emit('tasklist-changed')

		return tasksfound

	def list_tasks(self, parent=None):
		'''List tasks
		@param parent: the parent task (as returned by this method) or C{None} to list
		all top level tasks
		@returns: a list of tasks at this level as sqlite Row objects
		'''
		if parent: parentid = parent['id']
		else: parentid = 0

		if self.db_initialized:
			cursor = self.index.db.cursor()
			cursor.execute('select * from tasklist where parent=?', (parentid,))
			for row in cursor:
				yield row

	def get_task(self, taskid):
		cursor = self.index.db.cursor()
		cursor.execute('select * from tasklist where id=?', (taskid,))
		return cursor.fetchone()

	def get_path(self, task):
		'''Get the L{Path} for the source of a task
		@param task: the task (as returned by L{list_tasks()}
		@returns: an L{IndexPath} object
		'''
		return self.index.lookup_id(task['source'])

	def show_task_list(self):
		if not self.db_initialized:
			MessageDialog(self.ui, (
				_('Need to index the notebook'),
				# T: Short message text on first time use of task list plugin
				_('This is the first time the task list is opened.\n'
				  'Therefore the index needs to be rebuild.\n'
				  'Depending on the size of the notebook this can\n'
				  'take up to several minutes. Next time you use the\n'
				  'task list this will not be needed again.' )
				# T: Long message text on first time use of task list plugin
			) ).run()
			logger.info('Tasklist not initialized, need to rebuild index')
			finished = self.ui.reload_index(flush=True)
			# Flush + Reload will also initialize task list
			if not finished:
				self.db_initialized = False
				return

		dialog = TaskListDialog.unique(self, plugin=self)
		dialog.present()

# Need to register classes defining gobject signals
gobject.type_register(TaskListPlugin)


class TasksParser(Visitor):
	'''Parse tasks from a parsetree'''

	def __init__(self, task_label_re, next_label_re, nonactionable_tags, all_checkboxes, defaultdate):
		self.task_label_re = task_label_re
		self.next_label_re = next_label_re
		self.nonactionable_tags = nonactionable_tags
		self.all_checkboxes = all_checkboxes

		defaults = (True, True, 0, defaultdate or _NO_DATE, None)
			# (open, actionable, prio, due, description)
		self._tasks = []
		self._stack = [(-1, defaults, self._tasks)]
			# Stack for parsed tasks with tuples like (level, task, children)
			# We need to include the list level in the stack because we can
			# have mixed bullet lists with checkboxes, so task nesting is
			# not the same as list nesting

		# Parsing state
		self._text = [] # buffer with pieces of text
		self._depth = 0 # nesting depth for list items
		self._last_node = (None, None) # (tag, attrib) of last item seen by start()
		self._intasklist = False # True if we are in a tasklist with a header
		self._tasklist_tags = None # global tags from the tasklist header

	def parse(self, parsetree):
		#~ filter = TreeFilter(
			#~ TextCollectorFilter(self),
			#~ tags=['p', 'ul', 'ol', 'li'],
			#~ exclude=['strike']
		#~ )
		parsetree.visit(self)

	def get_tasks(self):
		'''Get the tasks that were collected by visiting the tree
		@returns: nested list of tasks, each task is given as a 2-tuple,
		1st item is a tuple with following properties:
		C{(open, actionable, prio, due, description)},
		2nd item is a list of child tasks (if any).
		'''
		return self._tasks

	def start(self, tag, attrib):
		if tag == STRIKE:
			raise VisitorSkip # skip this node
		elif tag in (PARAGRAPH, NUMBEREDLIST, BULLETLIST, LISTITEM):
			if tag == PARAGRAPH:
				self._intasklist = False

			# Parse previous chuck of text (para level text)
			if self._text:
				if tag in (NUMBEREDLIST, BULLETLIST) \
				and self._last_node[0] == PARAGRAPH \
				and self._check_para_start(self._text):
					pass
				else:
					self._parse_para_text(self._text)

				self._text = [] # flush

			# Update parser state
			if tag in (NUMBEREDLIST, BULLETLIST):
				self._depth += 1
			elif tag == LISTITEM:
				self._pop_stack() # see comment in end()
			self._last_node = (tag, attrib)
		else:
			pass # do nothing for other tags (we still get the text)

	def text(self, text):
		self._text.append(text)

	def end(self, tag):
		if tag == PARAGRAPH:
			if self._text:
				self._parse_para_text(self._text)
				self._text = [] # flush
			self._depth = 0
			self._pop_stack()
		elif tag in (NUMBEREDLIST, BULLETLIST):
			self._depth -= 1
			self._pop_stack()
		elif tag == LISTITEM:
			if self._text:
				attrib = self._last_node[1]
				self._parse_list_item(attrib, self._text)
				self._text = [] # flush
			# Don't pop here, next item may be child
			# Instead pop when next item opens
		else:
			pass # do nothing for other tags

	def _pop_stack(self):
		# Drop stack to current level
		assert self._depth >= 0, 'BUG: stack count corrupted'
		level = self._depth
		if level > 0:
			level -= 1 # first list level should be same as level of line items in para
		while self._stack[-1][0] >= level:
			self._stack.pop()

	def _check_para_start(self, strings):
		# Check first line for task list header
		# SHould look like "TODO @foo @bar:"
		# FIXME shouldn't we depend on tag elements in the tree ??
		line = u''.join(strings).strip()

		if not '\n' in line \
		and self._matches_label(line):
			words = line.strip(':').split()
			words.pop(0) # label
			if all(w.startswith('@') for w in words):
				self._intasklist = True
				self._tasklist_tags = words
			else:
				self._intasklist = False
		else:
			self._intasklist = False

		return self._intasklist

	def _parse_para_text(self, strings):
		# Paragraph text to be parsed - just look for lines with label
		for line in u''.join(strings).splitlines():
			if self._matches_label(line):
				self._parse_task(line)

	def _parse_list_item(self, attrib, text):
		# List item to parse - check bullet, then match label
		bullet = attrib.get('bullet')
		line = u''.join(text)
		if (
			bullet in (UNCHECKED_BOX, CHECKED_BOX, XCHECKED_BOX)
			and (self._intasklist or self.all_checkboxes)
		):
			open = (bullet == UNCHECKED_BOX)
			self._parse_task(line, open=open)
		elif self._matches_label(line):
			self._parse_task(line)

	def _matches_label(self, line):
		return self.task_label_re and self.task_label_re.match(line)

	def _matches_next_label(self, line):
		return self.next_label_re and self.next_label_re.match(line)

	def _parse_task(self, text, open=True):
		level = self._depth
		if level > 0:
			level -= 1 # first list level should be same as level of line items in para

		parent_level, parent, parent_children = self._stack[-1]

		# Get prio
		prio = text.count('!')
		if prio == 0:
			prio = parent[2] # default to parent prio

		# Get due date
		due = _NO_DATE
		datematch = _date_re.search(text) # first match
		if datematch:
			date = parse_date(datematch.group(0))
			if date:
 				due = '%04i-%02i-%02i' % date # (y, m, d)

		if due == _NO_DATE:
			due = parent[3] # default to parent date (or default for root)

		# Find tags
		tags = []
		tags += _tag_re.findall(text)
		if self._intasklist and self._tasklist_tags:
			tags += self._tasklist_tags

		# Check actionable
		if not parent[1]: # default parent not actionable
			actionable = False
		elif any(t.lower() in self.nonactionable_tags for t in tags):
			actionable = False
		elif self._matches_next_label(text) and parent_children:
			previous = parent_children[-1]
			actionable = not previous[0] # previous task not open
		else:
			actionable = True

		# Parents are not closed if it has open child items
		if self._depth > 0 and open:
			for l, t, c in self._stack[1:]:
				t[0] = True

		# And finally add to stack
		tags = ','.join(t.strip('@') for t in tags)
		task = [open, actionable, prio, due, tags, text]
		children = []
		parent_children.append((task, children))
		if self._depth > 0: # (don't add paragraph level items to the stack)
			self._stack.append((level, task, children))


class TaskListDialog(Dialog):

	def __init__(self, plugin):
		if ui_environment['platform'] == 'maemo':
			defaultsize = (800, 480)
		else:
			defaultsize = (550, 400)

		Dialog.__init__(self, plugin.ui, _('Task List'), # T: dialog title
			buttons=gtk.BUTTONS_CLOSE, help=':Plugins:Task List',
			defaultwindowsize=defaultsize )
		self.plugin = plugin
		if ui_environment['platform'] == 'maemo':
			self.resize(800,480)
			# Force maximum dialog size under maemo, otherwise
			# we'll end with a too small dialog and no way to resize it
		hbox = gtk.HBox(spacing=5)
		self.vbox.pack_start(hbox, False)
		self.hpane = HPaned()
		self.uistate.setdefault('hpane_pos', 75)
		self.hpane.set_position(self.uistate['hpane_pos'])
		self.vbox.add(self.hpane)

		# Task list
		self.uistate.setdefault('only_show_act', False)
		self.task_list = TaskListTreeView(self.ui, plugin, filter_actionable=self.uistate['only_show_act'])
		self.task_list.set_headers_visible(True) # Fix for maemo
		self.hpane.add2(ScrolledWindow(self.task_list))

		# Tag list
		self.tag_list = TagListTreeView(self.task_list)
		self.hpane.add1(ScrolledWindow(self.tag_list))

		# Filter input
		hbox.pack_start(gtk.Label(_('Filter')+': '), False) # T: Input label
		filter_entry = InputEntry()
		filter_entry.set_icon_to_clear()
		hbox.pack_start(filter_entry, False)
		filter_cb = DelayedCallback(500,
			lambda o: self.task_list.set_filter(filter_entry.get_text()))
		filter_entry.connect('changed', filter_cb)

		# Dropdown with options - TODO
		#~ menu = gtk.Menu()
		#~ showtree = gtk.CheckMenuItem(_('Show _Tree')) # T: menu item in options menu
		#~ menu.append(showtree)
		#~ menu.append(gtk.SeparatorMenuItem())
		#~ showall = gtk.RadioMenuItem(None, _('Show _All Items')) # T: menu item in options menu
		#~ showopen = gtk.RadioMenuItem(showall, _('Show _Open Items')) # T: menu item in options menu
		#~ menu.append(showall)
		#~ menu.append(showopen)
		#~ menubutton = MenuButton(_('_Options'), menu) # T: Button label
		#~ hbox.pack_start(menubutton, False)

		self.act_toggle = gtk.CheckButton(_('Only Show Actionable Tasks'))
			# T: Checkbox in task list
		self.act_toggle.set_active(self.uistate['only_show_act'])
		self.act_toggle.connect('toggled', lambda o: self.task_list.set_filter_actionable(o.get_active()))
		hbox.pack_start(self.act_toggle, False)

		# Statistics label
		self.statistics_label = gtk.Label()
		hbox.pack_end(self.statistics_label, False)


		def set_statistics():
			total, stats = self.task_list.get_statistics()
			text = ngettext('%i open item', '%i open items', total) % total
				# T: Label for statistics in Task List, %i is the number of tasks
			text += ' (' + '/'.join(map(str, stats)) + ')'
			self.statistics_label.set_text(text)

		set_statistics()

		def on_tasklist_changed(o):
			self.task_list.refresh()
			self.tag_list.refresh(self.task_list)
			set_statistics()

		callback = DelayedCallback(10, on_tasklist_changed)
			# Don't really care about the delay, but want to
			# make it less blocking - should be async preferably
			# now it is at least on idle
		self.connectto(plugin, 'tasklist-changed', callback)

		# Async solution fall because sqlite not multi-threading
		# (see also todo item for async in DelayedSignal class)

		#~ def async_call(o):
			#~ from zim.async import AsyncOperation
			#~ op = AsyncOperation(on_tasklist_changed, args=(o,))
			#~ op.start()
		#~ self.connectto(plugin, 'tasklist-changed', async_call)

	def do_response(self, response):
		self.uistate['hpane_pos'] = self.hpane.get_position()
		self.uistate['only_show_act'] = self.act_toggle.get_active()
		Dialog.do_response(self, response)


class TagListTreeView(SingleClickTreeView):
	'''TreeView with a single column 'Tags' which shows all tags available
	in a TaskListTreeView. Selecting a tag will filter the task list to
	only show tasks with that tag.
	'''

	_type_separator = 0
	_type_label = 1
	_type_tag = 2
	_type_untagged = 3

	def __init__(self, task_list):
		model = gtk.ListStore(str, int, int, int) # tag name, number of tasks, type, weight
		SingleClickTreeView.__init__(self, model)
		self.get_selection().set_mode(gtk.SELECTION_MULTIPLE)
		self.task_list = task_list

		column = gtk.TreeViewColumn(_('Tags'))
			# T: Column header for tag list in Task List dialog
		self.append_column(column)

		cr1 = gtk.CellRendererText()
		cr1.set_property('ellipsize', pango.ELLIPSIZE_END)
		column.pack_start(cr1, True)
		column.set_attributes(cr1, text=0, weight=3) # tag name, weight

		cr2 = self.get_cell_renderer_number_of_items()
		column.pack_start(cr2, False)
		column.set_attributes(cr2, text=1) # number of tasks

		self.set_row_separator_func(lambda m, i: m[i][2] == self._type_separator)

		self._block_selection_change = False
		self.get_selection().connect('changed', self.on_selection_changed)

		self.refresh(task_list)

	def get_tags(self):
		'''Returns current selected tags, or None for all tags'''
		tags = []
		for row in self._get_selected():
			if row[2] == self._type_tag:
				tags.append(row[0].decode('utf-8'))
			elif row[2] == self._type_untagged:
				tags.append(_NO_TAGS)
		return tags or None

	def get_labels(self):
		'''Returns current selected labels'''
		labels = []
		for row in self._get_selected():
			if row[2] == self._type_label:
				labels.append(row[0].decode('utf-8'))
		return labels or None

	def _get_selected(self):
		selection = self.get_selection()
		if selection:
			model, paths = selection.get_selected_rows()
			if not paths or (0,) in paths:
				return []
			else:
				return [model[path] for path in paths]
		else:
			return []

	def refresh(self, task_list):
		self._block_selection_change = True
		selected = [(row[0], row[2]) for row in self._get_selected()] # remember name and type

		# Rebuild model
		model = self.get_model()
		if model is None: return
		model.clear()

		n_all = self.task_list.get_n_tasks()
		model.append((_('All Tasks'), n_all, self._type_label, pango.WEIGHT_BOLD)) # T: "tag" for showing all tasks

		labels = self.task_list.get_labels()
		plugin = self.task_list.plugin
		for label in plugin.task_labels: # explicitly keep sorting from preferences
			if label in labels and label != plugin.next_label:
				model.append((label, labels[label], self._type_label, pango.WEIGHT_BOLD))

		tags = self.task_list.get_tags()
		if _NO_TAGS in tags:
			n_untagged = tags.pop(_NO_TAGS)
			model.append((_('Untagged'), n_untagged, self._type_untagged, pango.WEIGHT_NORMAL))
			# T: label in tasklist plugins for tasks without a tag

		model.append(('', 0, self._type_separator, 0)) # separator

		for tag in natural_sorted(tags):
			model.append((tag, tags[tag], self._type_tag, pango.WEIGHT_NORMAL))

		# Restore selection
		def reselect(model, path, iter):
			row = model[path]
			name_type = (row[0], row[2])
			if name_type in selected:
				self.get_selection().select_iter(iter)

		if selected:
			model.foreach(reselect)
		self._block_selection_change = False

	def on_selection_changed(self, selection):
		if not self._block_selection_change:
			tags = self.get_tags()
			labels = self.get_labels()
			self.task_list.set_tag_filter(tags, labels)


HIGH_COLOR = '#EF5151' # red (derived from Tango style guide - #EF2929)
MEDIUM_COLOR = '#FCB956' # orange ("idem" - #FCAF3E)
ALERT_COLOR = '#FCEB65' # yellow ("idem" - #FCE94F)
# FIXME: should these be configurable ?


class TaskListTreeView(BrowserTreeView):

	VIS_COL = 0 # visible
	PRIO_COL = 1
	TASK_COL = 2
	DATE_COL = 3
	PAGE_COL = 4
	ACT_COL = 5 # actionable
	OPEN_COL = 6 # item not closed
	TASKID_COL = 7
	TAGS_COL = 8

	def __init__(self, ui, plugin, filter_actionable):
		self.real_model = gtk.TreeStore(bool, int, str, str, str, bool, bool, int, object)
			# VIS_COL, PRIO_COL, TASK_COL, DATE_COL, PAGE_COL, ACT_COL, OPEN_COL, TASKID_COL, TAGS_COL
		model = self.real_model.filter_new()
		model.set_visible_column(self.VIS_COL)
		model = gtk.TreeModelSort(model)
		model.set_sort_column_id(self.PRIO_COL, gtk.SORT_DESCENDING)
		BrowserTreeView.__init__(self, model)
		self.ui = ui
		self.plugin = plugin
		self.filter = None
		self.tag_filter = None
		self.label_filter = None
		self.filter_actionable = filter_actionable
		self._tags = {}
		self._labels = {}

		# Add some rendering for the Prio column
		def render_prio(col, cell, model, i):
			prio = model.get_value(i, self.PRIO_COL)
			cell.set_property('text', str(prio))
			if prio >= 3: color = HIGH_COLOR
			elif prio == 2: color = MEDIUM_COLOR
			elif prio == 1: color = ALERT_COLOR
			else: color = None
			cell.set_property('cell-background', color)

		cell_renderer = gtk.CellRendererText()
		#~ column = gtk.TreeViewColumn(_('Prio'), cell_renderer)
			# T: Column header Task List dialog
		column = gtk.TreeViewColumn(' ! ', cell_renderer)
		column.set_cell_data_func(cell_renderer, render_prio)
		column.set_sort_column_id(self.PRIO_COL)
		self.append_column(column)

		# Rendering for task description column
		cell_renderer = gtk.CellRendererText()
		cell_renderer.set_property('ellipsize', pango.ELLIPSIZE_END)
		column = gtk.TreeViewColumn(_('Task'), cell_renderer, markup=self.TASK_COL)
				# T: Column header Task List dialog
		column.set_resizable(True)
		column.set_sort_column_id(self.TASK_COL)
		column.set_expand(True)
		if ui_environment['platform'] == 'maemo':
			column.set_min_width(250) # don't let this column get too small
		else:
			column.set_min_width(300) # don't let this column get too small
		self.append_column(column)
		self.set_expander_column(column)

		if gtk.gtk_version >= (2, 12, 0):
			self.set_tooltip_column(self.TASK_COL)

		# Rendering of the Date column
		use_workweek = plugin.preferences['use_workweek']
		day_of_week = datetime.date.today().isoweekday()
		if use_workweek and day_of_week == 4:
			# Today is Thursday - 2nd day ahead is after the weekend
			delta1, delta2 = 1, 3
		elif use_workweek and day_of_week == 5:
			# Today is Friday - next day ahead is after the weekend
			delta1, delta2 = 3, 4
		else:
			delta1, delta2 = 1, 2

		today    = str( datetime.date.today() )
		tomorrow = str( datetime.date.today() + datetime.timedelta(days=delta1))
		dayafter = str( datetime.date.today() + datetime.timedelta(days=delta2))
		def render_date(col, cell, model, i):
			date = model.get_value(i, self.DATE_COL)
			if date == _NO_DATE:
				cell.set_property('text', '')
			else:
				cell.set_property('text', date)
				# TODO allow strftime here

			if date <= today: color = HIGH_COLOR
			elif date <= tomorrow: color = MEDIUM_COLOR
			elif date <= dayafter: color = ALERT_COLOR
				# "<=" because tomorrow and/or dayafter can be after the weekend
			else: color = None
			cell.set_property('cell-background', color)

		cell_renderer = gtk.CellRendererText()
		column = gtk.TreeViewColumn(_('Date'), cell_renderer)
			# T: Column header Task List dialog
		column.set_cell_data_func(cell_renderer, render_date)
		column.set_sort_column_id(self.DATE_COL)
		self.append_column(column)

		# Rendering for page name column
		cell_renderer = gtk.CellRendererText()
		column = gtk.TreeViewColumn(_('Page'), cell_renderer, text=self.PAGE_COL)
				# T: Column header Task List dialog
		column.set_sort_column_id(self.PAGE_COL)
		self.append_column(column)

		# Finalize
		self.refresh()

		# HACK because we can not register ourselves :S
		self.connect('row_activated', self.__class__.do_row_activated)

	def refresh(self):
		'''Refresh the model based on index data'''
		# Update data
		self._clear()
		self._append_tasks(None, None, {})

		# Make tags case insensitive
		tags = sorted((t.lower(), t) for t in self._tags)
			# tuple sorting will sort ("foo", "Foo") before ("foo", "foo"),
			# but ("bar", ..) before ("foo", ..)
		prev = ('', '')
		for tag in tags:
			if tag[0] == prev[0]:
				self._tags[prev[1]] += self._tags[tag[1]]
				self._tags.pop(tag[1])
			prev = tag

		# Set view
		self._eval_filter() # keep current selection
		self.expand_all()

	def _clear(self):
		self.real_model.clear() # flush
		self._tags = {}
		self._labels = {}

	def _append_tasks(self, task, iter, path_cache):
		rows = list(self.plugin.list_tasks(task))

		# First cache + sort tasks to ensure stability of the list
		for i, row in enumerate(rows):
			if not row['source'] in path_cache:
				path = self.plugin.get_path(row)
				if path is None:
					# Be robust for glitches - filter these out
					rows[i] = None
				else:
					path_cache[row['source']] = path

		rows = [r for r in rows if r is not None] # filter out missing paths

		rows.sort(key=lambda r: path_cache[r['source']].name)

		# Then format them and add them to the model
		for row in rows:
			if not row['open']:
				continue # Only include open items for now
			path = path_cache[row['source']]

			# Update labels
			for label in self.plugin.task_label_re.findall(row['description']):
				self._labels[label] = self._labels.get(label, 0) + 1

			# Update tag count
			tags = row['tags'].split(',')
			if self.plugin.preferences['tag_by_page']:
				tags = tags + path.parts

			if tags:
				for tag in tags:
					self._tags[tag] = self._tags.get(tag, 0) + 1
			else:
				self._tags[_NO_TAGS] = self._tags.get(_NO_TAGS, 0) + 1


			# Format description
			task = _date_re.sub('', row['description'], count=1)
			task = re.sub('\s*!+\s*', ' ', task) # get rid of exclamation marks
			task = self.plugin.next_label_re.sub('', task) # get rid of "next" label in description
			task = encode_markup_text(task)
			if row['actionable']:
				task = _tag_re.sub(r'<span color="#ce5c00">@\1</span>', task) # highlight tags - same color as used in pageview
				task = self.plugin.task_label_re.sub(r'<b>\1</b>', task) # highlight labels
			else:
				task = r'<span color="darkgrey">%s</span>' % task

			# Insert all columns
			modelrow = [False, row['prio'], task, row['due'], path.name, row['actionable'], row['open'], row['id'], tags]
				# VIS_COL, PRIO_COL, TASK_COL, DATE_COL, PAGE_COL, ACT_COL, OPEN_COL, TASKID_COL, TAGS_COL
			modelrow[0] = self._filter_item(modelrow)
			myiter = self.real_model.append(iter, modelrow)

			if row['haschildren']:
				self._append_tasks(row, myiter, path_cache) # recurs

	def set_filter_actionable(self, filter):
		'''Set filter state for non-actionable items
		@param filter: if C{False} all items are shown, if C{True} only actionable items
		'''
		self.filter_actionable = filter
		self._eval_filter()

	def set_filter(self, string):
		# TODO allow more complex queries here - same parse as for search
		if string:
			inverse = False
			if string.lower().startswith('not '):
				# Quick HACK to support e.g. "not @waiting"
				inverse = True
				string = string[4:]
			self.filter = (inverse, string.strip().lower())
		else:
			self.filter = None
		self._eval_filter()

	def get_labels(self):
		'''Get all labels that are in use
		@returns: a dict with labels as keys and the number of tasks
		per label as value
		'''
		return self._labels

	def get_tags(self):
		'''Get all tags that are in use
		@returns: a dict with tags as keys and the number of tasks
		per tag as value
		'''
		return self._tags

	def get_n_tasks(self):
		'''Get the number of tasks in the list
		@returns: total number
		'''
		counter = [0]
		def count(model, path, iter):
			if model[iter][self.OPEN_COL]:
				# only count open items
				counter[0] += 1
		self.real_model.foreach(count)
		return counter[0]

	def get_statistics(self):
		statsbyprio = {}

		def count(model, path, iter):
			# only count open items
			row = model[iter]
			if row[self.OPEN_COL]:
				prio = row[self.PRIO_COL]
				statsbyprio.setdefault(prio, 0)
				statsbyprio[prio] += 1

		self.real_model.foreach(count)

		if statsbyprio:
			total = reduce(int.__add__, statsbyprio.values())
			highest = max([0] + statsbyprio.keys())
			stats = [statsbyprio.get(k, 0) for k in range(highest+1)]
			stats.reverse() # highest first
			return total, stats
		else:
			return 0, []

	def set_tag_filter(self, tags=None, labels=None):
		if tags:
			self.tag_filter = [tag.lower() for tag in tags]
		else:
			self.tag_filter = None

		if labels:
			self.label_filter = [label.lower() for label in labels]
		else:
			self.label_filter = None

		self._eval_filter()

	def _eval_filter(self):
		logger.debug('Filtering with labels: %s tags: %s, filter: %s', self.label_filter, self.tag_filter, self.filter)

		def filter(model, path, iter):
			visible = self._filter_item(model[iter])
			model[iter][self.VIS_COL] = visible
			if visible:
				parent = model.iter_parent(iter)
				while parent:
					model[parent][self.VIS_COL] = visible
					parent = model.iter_parent(parent)

		self.real_model.foreach(filter)
		self.expand_all()

	def _filter_item(self, modelrow):
		# This method filters case insensitive because both filters and
		# text are first converted to lower case text.
		visible = True

		if not modelrow[self.OPEN_COL] \
		or (not modelrow[self.ACT_COL] and self.filter_actionable):
			visible = False

		description = modelrow[self.TASK_COL].decode('utf-8').lower()
		pagename = modelrow[self.PAGE_COL].decode('utf-8').lower()
		tags = [t.lower() for t in modelrow[self.TAGS_COL]]

		if visible and self.label_filter:
			# Any labels need to be present
			for label in self.label_filter:
				if label in description:
					break
			else:
				visible = False # no label found

		if visible and self.tag_filter:
			# Any tag should match
			if (_NO_TAGS in self.tag_filter and not tags) \
			or any(tag in tags for tag in self.tag_filter):
				visible = True
			else:
				visible = False

		if visible and self.filter:
			# And finally the filter string should match
			# FIXME: we are matching against markup text here - may fail for some cases
			inverse, string = self.filter
			match = string in description or string in pagename
			if (not inverse and not match) or (inverse and match):
				visible = False

		return visible

	def do_row_activated(self, path, column):
		model = self.get_model()
		page = Path( model[path][self.PAGE_COL] )
		text = self._get_raw_text(model[path])
		self.ui.open_page(page)
		self.ui.mainwindow.pageview.find(text)

	def _get_raw_text(self, task):
		id = task[self.TASKID_COL]
		row = self.plugin.get_task(id)
		return row['description']

	def do_initialize_popup(self, menu):
		item = gtk.ImageMenuItem('gtk-copy')
		item.connect('activate', self.copy_to_clipboard)
		menu.append(item)
		self.populate_popup_expand_collapse(menu)

	def copy_to_clipboard(self, *a):
		'''Exports currently visible elements from the tasks list'''
		logger.debug('Exporting to clipboard current view of task list.')
		text = self.get_visible_data_as_csv()
		Clipboard.set_text(text)
			# TODO set as object that knows how to format as text / html / ..
			# unify with export hooks

	def get_visible_data_as_csv(self):
		text = ""
		for indent, prio, desc, date, page in self.get_visible_data():
			prio = str(prio)
			desc = decode_markup_text(desc)
			desc = '"' + desc.replace('"', '""') + '"'
			text += ",".join((prio, desc, date, page)) + "\n"
		return text

	def get_visible_data_as_html(self):
		html = '''\
<!DOCTYPE HTML PUBLIC "-//W3C//DTD HTML 4.01 Transitional//EN" "http://www.w3.org/TR/html4/loose.dtd">
<html>
	<head>
		<meta http-equiv="Content-Type" content="text/html; charset=UTF-8">
		<title>Task List - Zim</title>
		<meta name='Generator' content='Zim [%% zim.version %%]'>
		<style type='text/css'>
			table.tasklist {
				border-width: 1px;
				border-spacing: 2px;
				border-style: solid;
				border-color: gray;
				border-collapse: collapse;
			}
			table.tasklist th {
				border-width: 1px;
				padding: 1px;
				border-style: solid;
				border-color: gray;
			}
			table.tasklist td {
				border-width: 1px;
				padding: 1px;
				border-style: solid;
				border-color: gray;
			}
			.high {background-color: %s}
			.medium {background-color: %s}
			.alert {background-color: %s}
		</style>
	</head>
	<body>

<h1>Task List - Zim</h1>

<table class="tasklist">
<tr><th>Prio</th><th>Task</th><th>Date</th><th>Page</th></tr>
''' % (HIGH_COLOR, MEDIUM_COLOR, ALERT_COLOR)

		today    = str( datetime.date.today() )
		tomorrow = str( datetime.date.today() + datetime.timedelta(days=1))
		dayafter = str( datetime.date.today() + datetime.timedelta(days=2))
		for indent, prio, desc, date, page in self.get_visible_data():
			if prio >= 3: prio = '<td class="high">%s</td>' % prio
			elif prio == 2: prio = '<td class="medium">%s</td>' % prio
			elif prio == 1: prio = '<td class="alert">%s</td>' % prio
			else: prio = '<td>%s</td>' % prio

			if date and date <= today: date = '<td class="high">%s</td>' % date
			elif date == tomorrow: date = '<td class="medium">%s</td>' % date
			elif date == dayafter: date = '<td class="alert">%s</td>' % date
			else: date = '<td>%s</td>' % date

			desc = '<td>%s%s</td>' % ('&nbsp;' * (4 * indent), desc)
			page = '<td>%s</td>' % page

			html += '<tr>' + prio + desc + date + page + '</tr>\n'

		html += '''\
</table>

	</body>

</html>
'''
		return html

	def get_visible_data(self):
		rows = []

		def collect(model, path, iter):
			indent = len(path) - 1 # path is tuple with indexes

			row = model[iter]
			prio = row[self.PRIO_COL]
			desc = row[self.TASK_COL].decode('utf-8')
			date = row[self.DATE_COL]
			page = row[self.PAGE_COL].decode('utf-8')

			if date == _NO_DATE:
				date = ''

			rows.append((indent, prio, desc, date, page))

		model = self.get_model()
		model.foreach(collect)

		return rows

# Need to register classes defining gobject signals
#~ gobject.type_register(TaskListTreeView)
# NOTE: enabling this line causes this treeview to have wrong theming under default ubuntu them !???<|MERGE_RESOLUTION|>--- conflicted
+++ resolved
@@ -184,7 +184,7 @@
 		new_preferences = self._serialize_rebuild_on_preferences()
 		if new_preferences != self._current_preferences:
 			self._drop_table()
-		self._set_preferences()
+		self._set_preferences()  # Sets _current_preferences
 
 	def _set_preferences(self):
 		self._current_preferences = self._serialize_rebuild_on_preferences()
@@ -315,6 +315,7 @@
 		# Helper function to insert tasks in table
 		c = self.index.db.cursor()
 		for task, grandchildren in children:
+			task[4] = ','.join(sorted(task[4])) # set to text
 			c.execute(
 				'insert into tasklist(source, parent, haschildren, open, actionable, prio, due, tags, description)'
 				'values (?, ?, ?, ?, ?, ?, ?, ?, ?)',
@@ -328,10 +329,9 @@
 		@param parsetree: a L{zim.formats.ParseTree} object
 		@param defaultdate: default due date for the whole page (e.g. for calendar pages) as string
 		@returns: nested list of tasks, each task is given as a 2-tuple, 1st item is a tuple
-		with following properties: C{(open, actionable, prio, due, tags, description)}, 2nd item
+		with following properties: C{(open, actionable, prio, due, description)}, 2nd item
 		is a list of child tasks (if any).
 		'''
-<<<<<<< HEAD
 		parser = TasksParser(
 			self.task_label_re,
 			self.next_label_re,
@@ -341,196 +341,6 @@
 		)
 		parser.parse(parsetree)
 		return parser.get_tasks()
-=======
-		# Stack tuple indexes
-		LEVEL = 0
-		TASK = 1
-		CHILDREN = 2
-
-		# Task tuple indexes
-		OPEN = 0
-		ACT = 1
-		PRIO = 2
-		DATE = 3
-		TAGS = 4
-
-		tasks = []
-
-		for node in parsetree.findall('p'):
-			lines = self._flatten_para(node)
-			# Check first line for task list header
-			istasklist = False
-			globaltags = []
-			globalactionable = True
-			globalprio = None
-			globaldate = defaultdate
-			if len(lines) >= 2 \
-			and isinstance(lines[0], basestring) \
-			and isinstance(lines[1], tuple) \
-			and self.task_labels and self.task_label_re.match(lines[0]):
-				# Parse the task list header as if it was a task and use it's
-				# attributes as defaults for the rest of the tasks in this block.
-				defaults = self._parse_task(lines[0])
-				defaults[TAGS] = defaults[TAGS].split(',')
-				globalactionable = defaults[ACT]
-				globalprio = defaults[PRIO]
-				globaltags.extend(defaults[TAGS])
-				globaldate = defaults[DATE]
-				lines.pop(0)
-				istasklist = True
-
-			stack = [] # stack of 3-tuples, (LEVEL, TASK, CHILDREN)
-
-			# Check line by line
-			for item in lines:
-				if isinstance(item, tuple):
-					# checkbox or bullet
-					bullet, list_level, text = item
-					while stack and stack[-1][LEVEL] >= list_level:
-						stack.pop()
-
-					if (
-						bullet in (UNCHECKED_BOX, CHECKED_BOX, XCHECKED_BOX)
-						and (istasklist or self.preferences['all_checkboxes'])
-					) or (
-						self.task_labels and self.task_label_re.match(text)
-					):
-						# task item
-						if stack: # Inherit date and prio if not set explicitly on children
-							mydefaultdate = stack[-1][TASK][DATE]
-							if mydefaultdate == _NO_DATE:
-								mydefaultdate = defaultdate
-							mydefaultprio = stack[-1][TASK][PRIO]
-							mydefaultactionable = stack[-1][TASK][ACT]
-							inherited_tags = stack[-1][TASK][TAGS].split(',')
-						else:
-							mydefaultdate = globaldate
-							mydefaultprio = globalprio
-							mydefaultactionable = globalactionable
-							inherited_tags = globaltags
-
-						open = (bullet not in (CHECKED_BOX, XCHECKED_BOX))
-						if stack:
-							mytasks = stack[-1][CHILDREN]
-						else:
-							mytasks = tasks
-						task = self._parse_task(text, open=open,
-								tags=inherited_tags,
-								actionable=mydefaultactionable,
-								defaultdate=mydefaultdate,
-								defaultprio=mydefaultprio,
-								tasks=mytasks)
-						children = []
-						if stack:
-							stack[-1][CHILDREN].append((task, children))
-							if task[OPEN]:
-								for parent in stack:
-									# child is open, so parent should be as well
-									parent[TASK][OPEN] = True
-						else:
-							tasks.append((task, children))
-
-						stack.append([list_level, task, children])
-					else:
-						# not a task - we already popped stack, now ignore text
-						pass
-				else:
-					# normal line, outside list
-					stack = []
-					if self.task_labels and self.task_label_re.match(item):
-						task = self._parse_task(item, tags=globaltags, defaultdate=defaultdate, tasks=tasks)
-						tasks.append((task, []))
-
-		return tasks
-
-	def _flatten_para(self, para):
-		# Returns a list which is a mix of normal lines of text and
-		# tuples for checkbox items. Checkbox item tuples consist of
-		# the checkbox type, the indenting level and the text.
-		items = []
-
-		text = para.text or ''
-		for child in para.getchildren():
-			if child.tag == 'strike':
-				continue # Ignore strike out text
-			elif child.tag in ('ul', 'ol'):
-				if text:
-					items += text.splitlines()
-				items += self._flatten_list(child)
-				text = child.tail or ''
-			else:
-				text += self._flatten(child)
-				text += child.tail or ''
-
-		if text:
-			items += text.splitlines()
-
-		return items
-
-	def _flatten_list(self, list, list_level=0):
-		# Handle bullet lists
-		items = []
-		for node in list.getchildren():
-			if node.tag == 'ul':
-				items += self._flatten_list(node, list_level+1) # recurs
-			elif node.tag == 'li':
-				bullet = node.get('bullet')
-				text = self._flatten(node)
-				items.append((bullet, list_level, text))
-			else:
-				pass # should not occur - ignore silently
-		return items
-
-	def _flatten(self, node):
-		# Just flatten everything to text - but ignore strike out
-		text = node.text or ''
-		for child in node.getchildren():
-			if child.tag == 'strike':
-				continue # skip
-			text += self._flatten(child) # recurs
-			text += child.tail or ''
-		return text
-
-	def _parse_task(self, text, open=True, tags=None, actionable=True, defaultdate=None, defaultprio=None, tasks=None):
-		## Note: do not modify text here, keep it as is, any cleanup is done by the widget
-
-		prio = text.count('!')
-		if defaultprio and prio == 0:
-			prio = defaultprio
-
-		if not tags:
-			tags = []
-		else:
-			# ensure we don't mutate the parent's tags list
-			tags = list(tags)
-		tags += _tag_re.findall(text)
-
-		datematch = _date_re.search(text) # first match
-		if datematch:
-			mydate = parse_date(datematch.group(0))
-			if mydate:
-				date = '%04i-%02i-%02i' % mydate # (y, m, d)
-			else:
-				date = _NO_DATE
-		else:
-			date = _NO_DATE
-
-		if defaultdate and date == _NO_DATE:
-			date = defaultdate
-
-		if actionable:
-			if any(t.lower().strip('@') in self.nonactionble_tags for t in tags):
-				actionable = False
-			elif self.next_label_re.match(text):
-				if tasks and tasks[-1][0][0]: # previous task still open
-					actionable = False
-		# else parent was non-actionable already, so stay non-actionable
-
-		tags = ','.join(t.strip('@') for t in tags)
-		return [open, actionable, prio, date, tags, text]
-			# (open, actionable, prio, due, tags, description)
-
->>>>>>> a22b1c94
 
 	def remove_page(self, index, path, _emit=True):
 		if not self.db_initialized: return
@@ -609,8 +419,8 @@
 		self.nonactionable_tags = nonactionable_tags
 		self.all_checkboxes = all_checkboxes
 
-		defaults = (True, True, 0, defaultdate or _NO_DATE, None)
-			# (open, actionable, prio, due, description)
+		defaults = (True, True, 0, defaultdate or _NO_DATE, set(), None)
+			# (open, actionable, prio, due, tags, description)
 		self._tasks = []
 		self._stack = [(-1, defaults, self._tasks)]
 			# Stack for parsed tasks with tuples like (level, task, children)
@@ -713,7 +523,7 @@
 			words.pop(0) # label
 			if all(w.startswith('@') for w in words):
 				self._intasklist = True
-				self._tasklist_tags = words
+				self._tasklist_tags = set(w.strip('@') for w in words)
 			else:
 				self._intasklist = False
 		else:
@@ -770,10 +580,10 @@
 			due = parent[3] # default to parent date (or default for root)
 
 		# Find tags
-		tags = []
-		tags += _tag_re.findall(text)
+		tags = set(_tag_re.findall(text))
 		if self._intasklist and self._tasklist_tags:
-			tags += self._tasklist_tags
+			tags |= self._tasklist_tags
+		tags |= parent[4] # add parent tags
 
 		# Check actionable
 		if not parent[1]: # default parent not actionable
@@ -792,7 +602,6 @@
 				t[0] = True
 
 		# And finally add to stack
-		tags = ','.join(t.strip('@') for t in tags)
 		task = [open, actionable, prio, due, tags, text]
 		children = []
 		parent_children.append((task, children))
