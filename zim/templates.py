# -*- coding: utf-8 -*-

# Copyright 2008 Jaap Karssenberg <jaap.karssenberg@gmail.com>

'''This module contains classes for template processing.

The main class is Template, which wraps and pre-compiles a template
file. Each page that can be dumped using the template is wrapped with
a PageProxy object, which exposes attributes and functions to be used
in the template. This module is most efficient when you want to dump
many pages with one template.

Usage:
	import zim.templates
	tmpl = zim.templates.get_template('html', 'Default')
	for page in notebook.get_root():
		sys.stdout.writelines( tmpl.process(page) )

Template files are expected to be in a path
XDG_DATA/zim/templates/FORMAT/

Syntax is loosely based on the syntax of the perl Template Toolkit
(http://template-toolkit.org). The following syntax is supported:

	[% GET page.name %] or just [% page.name %]
	[% SET foo = 'Foo !' %] or just [ foo = 'Foo !' ]
	[% IF param %] ... [% ELSE %] ... [% END %]
	[% IF param == value %] ... [% ELSE %] ... [% END %]
	[% IF param %] ... [% ELSIF param %] ... [% ELSE %] ... [% END %]
	[% FOREACH name IN param %] ... [% name %] ... [% END %]
	or [% FOREACH name = param %] ...
	or [% FOREACH name IN ['foo', 'bar', 'baz'] %] ...
	[% strftime('%c', param) %]

Use a "[%-" instead of "[%" or "-%]" instead of "%]" will strip
newlines left or right of the tag.

Available parameters are 'zim.version' and 'page', all available
attributes for 'page' are defined in the PageProxy class.

Syntax errors in the template will cause an exception when the object
is constructed. Errors while processing a template only print warnings
to stderr (e.g. for unknown parameters).

One crucial difference with most template implementations is that we do
not trust our templates - it should be possible for non-programmers
to download that template for a fancy presentations from the Internet
without worrying whether it may delete his or her notes.
Therefore we try to minimize to possibilities to actually execute
arbitrary code from templates.

* We only allow strings as function arguments from the template,
  no arbitrary expressions
* Functions that are allowed to be called from the template need to be
  flagged explicitly by wrapping them in a TemplateFunction object.
* There is no directive to evaluate code, like EVAL, PERL or PYTHON
'''

# TODO add a directive [% INCLUDE template_name %]
# TODO put token classes in a dict to allow extension by subclasses

import re
import logging

import gobject

import zim
import zim.formats
import zim.datetimetz as datetime
from zim.errors import Error
from zim.fs import File
from zim.config import data_dirs
from zim.parsing import Re, TextBuffer, split_quoted_strings, unescape_quoted_string, is_path_re
from zim.formats import ParseTree, Element, TreeBuilder
from zim.index import LINK_DIR_BACKWARD
from zim.notebook import Path

logger = logging.getLogger('zim.templates')

__all__ = [
	'list_templates', 'get_template', 'Template',
	'TemplateError', 'TemplateSyntaxError', 'TemplateProcessError'
]


def list_templates(format):
	'''Returns a dict mapping template names to file paths.'''
	format = format.lower()
	templates = {}
	path = list(data_dirs(('templates', format)))
	path.reverse()
	for dir in path:
		for file in dir.list():
			i = file.rfind('.') # match begin of file extension
			if i >= 0:
				if '~' in file[i:]:
					continue # Ignore tmp files etc.
				#~ templates[file[0:i]] = dir.file(file) FIXME
				import os
				templates[file[0:i]] = os.path.join(dir.path, file)
	return templates


def get_template(format, template):
	'''Returns a Template object for a template name, file path, or File object'''
	if isinstance(template, File):
		file = template
	else:
		if not is_path_re.match(template):
			try:
				templates = list_templates(format)
				file = File(templates[template])
			except KeyError:
				file = File(template)
		else:
			file = File(template)

	logger.info('Loading template from: %s', file)
	if not file.exists():
		raise AssertionError, 'No such file: %s' % file
	return Template(file.readlines(), format, name=file.path)


class TemplateError(Error):
	pass


class TemplateSyntaxError(TemplateError):

	description = '''\
An error occurred while parsing a template.
It seems the template contains some invalid syntax.
'''


	def __init__(self, msg):
		self._msg = msg
		self.file = '<unknown file>'
		self.line = 0

	@property
	def msg(self):
		return 'Syntax error at "%s" line %i: %s' % \
						(self.file, self.line, self.msg)


class TemplateProcessError(TemplateError):

	description = '''
A run-time error occurred while processing a template.
This can be due to the template calling functions that are
not available, or it can be a glitch in the program.
'''


class _TemplateManager(gobject.GObject):
	'''Singleton object used for hooking signals so plugins can be notified
	when a template is used.

	Currently only supports one signal:
	  * process-page (manager, template, page, dict)
	    Called just before the page is processed. Plugins can extend functionality
	    available to the template by putting parameters or template functions in
	    'dict'. Plugins should not modify page!
	'''

	# In theory it would be better to do this without a singleton, but in that
	# case there would need to be an instance of this object per NotebookInterface
	# object. Not impossible, but not needed for now.

	# define signals we want to use - (closure type, return type and arg types)
	__gsignals__ = {
		'process-page': (gobject.SIGNAL_RUN_LAST, None, (object, object, object)),
	}

# Need to register classes defining gobject signals
gobject.type_register(_TemplateManager)


TemplateManager = _TemplateManager()


class GenericTemplate(object):
	'''Base template class'''

	def __init__(self, input, name=None):
		'''Constructor takes a file path or an opened file handle'''
		if isinstance(input, basestring):
			input = input.splitlines(True)
		self.name = name or '<open file>'
		self.lineno = 0
		self.tokens = TemplateTokenList()
		self.stack = [ self.tokens ]
		self._parse(input)

	def process(self, dict):
		'''Processes the template and returns a list of lines.
		The dict is used to get / set template parameters.
		'''
		if not isinstance(dict, TemplateDict):
			dict = TemplateDict(dict)
		output = TextBuffer(self.tokens.process(dict))
		return output.get_lines()

	_token_re = Re(r'^([A-Z]+)(\s|$)')

	def _parse(self, input):
		'''Read the template and build a list with tokens'''

		def append_text(text):
			if not text: return
			if ( self.stack[-1] and
			     isinstance(self.stack[-1][-1], basestring) ):
				self.stack[-1][-1] += text
			else:
				self.stack[-1].append(text)

		def append_token(string):
			string = string.strip()
			if not string: return False
			#~ print "TOKEN >>>%s<<<" % string

			if string.startswith('IF'):
				token = IFToken(string[2:])
				self.stack[-1].append(token)
				self.stack.append(token.blocks[0])
			elif string.startswith('ELSIF'):
				self.stack.pop()
				try:
					iftoken = self.stack[-1][-1]
					assert isinstance(iftoken, IFToken)
				except:
					raise TemplateSyntaxError, 'ELSIF outside IF block'
				block = iftoken.add_block(string[5:])
				self.stack.append(block)
			elif string.startswith('ELSE'):
				self.stack.pop()
				try:
					iftoken = self.stack[-1][-1]
					assert isinstance(iftoken, IFToken)
				except:
					raise TemplateSyntaxError, 'ELSE outside IF block'
				block = iftoken.add_block()
				self.stack.append(block)
			elif string.startswith('FOREACH'):
				token = FOREACHToken(string[7:])
				self.stack[-1].append(token)
				self.stack.append(token.foreach_block)
			elif string.startswith('END'):
				if not len(self.stack) > 1:
					raise TemplateSyntaxError, 'END outside block'
				self.stack.pop()
			else:
				if string.startswith('SET'):
					token = SETToken(string[3:])
				elif string.startswith('GET'):
					token = GETToken(string[3:])
				elif self._token_re.match(string):
					raise TemplateSyntaxError, 'Unknown directive: %s' % self._token_re[1]
				elif string.find('=') >= 0:	# implicit SET
					token = SETToken(string)
				else:  # implicit GET
					token = GETToken(string)
				self.stack[-1].append(token)

		try:
			for line in input:
				self.lineno += 1

				while line.find('[%') >= 0:
					(pre, sep, line) = line.partition('[%')
					(cmd, sep, line) = line.partition('%]')
					if not sep:
						raise TemplateSyntaxError, "unmatched '[%'"
					append_text(pre)
					if cmd.startswith('-'): # '[%-'
						try:
							if isinstance(self.stack[-1][-1], basestring):
								self.stack[-1][-1] = self.stack[-1][-1].rstrip()
						except IndexError:
							pass
					if cmd.endswith('-'): # '-%]'
						line = line.lstrip()
					cmd = cmd.strip('-')
					append_token(cmd)
				append_text(line)
			if len(self.stack) > 1:
				raise TemplateSyntaxError, 'open block at end of input - forgot END ?'
		except TemplateSyntaxError, error:
			error.file = self.name
			error.line = self.lineno
			raise error


class Template(GenericTemplate):
	'''Template class that can process a zim Page object'''

	def __init__(self, input, format, linker=None, name=None):
		if isinstance(format, basestring):
			format = zim.formats.get_format(format)
		self.format = format
		self.linker = linker
		GenericTemplate.__init__(self, input, name)

	def set_linker(self, linker):
		self.linker = linker

	def process(self, notebook, page, pages=None):
		'''Processes the template with a dict giving a set a standard
		parameters for 'page' and returns a list of lines.

		The attribute 'pages' can be used to supply page objects for
		special pages, like 'next', 'previous', 'index' and 'home'.
		'''
		options = {} # this dict is accessible from the template and is
		             # passed on to the format

		if pages:
			mypages = pages
			pages = {}
			for key in mypages.keys():
				if not mypages[key] is None:
					pages[key] = PageProxy(
						notebook, mypages[key],
						self.format, self.linker, options)
		else:
			pages = {}

		dict = {
			'zim': { 'version': zim.__version__ },
			'notebook': {
				'name' : notebook.name,
				#~ 'interwiki': notebook.info.interwiki,
			},
			'page': PageProxy(
				notebook, page,
				self.format, self.linker, options),
			'pages': pages,
			'strftime': StrftimeFunction(),
			'url': TemplateFunction(self.url),
<<<<<<< HEAD
			'notebook': {'interwiki': notebook.config['Notebook'].get('interwiki', '')},
			'options': options
=======
			'pageindex' : PageIndexFunction(notebook, page, self.format, self.linker, options),
			'options': options,
			# helpers that allow to write TRUE instead of 'TRUE' in template functions
			'TRUE' : 'True', 'FALSE' : 'False',
>>>>>>> 7b242a53
		}

		if self.linker:
			self.linker.set_path(page)
			# this is later reset in body() but we need it here for
			# first part of the template

		TemplateManager.emit('process-page', self, page, dict)
		output = GenericTemplate.process(self, dict)

		# Caching last processed dict because any pages in the dict
		# will be cached using a weakref dict. Assuming we process multiple
		# pages after each other, and they share links like home / previous /
		# next etc. this is a cheap optimization.
		self._last_dict = dict
		return output

	def process_to_parsetree(self, notebook, page):
		'''Like process, but returns a parse tree instead of text'''
		lines = self.process(notebook, page)
		return self.format.Parser().parse(lines)

	@staticmethod
	def url(dict, link):
		'''Static method callable from the template, returns a string'''
		if link is None:
			return ''
		elif not isinstance(link, basestring):
			link = ':' + link.name # special page link index ?

		linker = dict[TemplateParam('page')]._linker # bit of a hack
		if linker:
			return linker.link(link)
		else:
			return link


class TemplateTokenList(list):
	'''This class contains a list of TemplateToken objects and strings'''

	def process(self, dict):
		'''Recursively calls "process()" on the TemplateToken objects
		and prints out any strings in the list.
		'''
		output = []
		for token in self:
			if isinstance(token, TemplateToken):
				output.extend(token.process(dict))
			else:
				output.append(token)

		return output


class TemplateToken(object):

	def parse_expr(self, string):
		'''This method parses an expression and returns an object of either
		class TemplateParam, TemplateParamList or TemplateFuntionParam.

		(All these classes have a method "evaluate()" which
		takes an TemplateDict as argument and returns a value for the result
		of the expression.)
		'''
		string = string.strip()

		def parse_list(string):
			list = TemplateParamList()
			for i, w in enumerate(
				split_quoted_strings(string, unescape=False) ):
				if i % 2:
					if w != ',':
						raise TemplateSyntaxError, string
				elif w.startswith('"') or w.startswith("'"):
					list.append(TemplateLiteral(unescape_quoted_string(w)))
				else:
					list.append(TemplateParam(w))
			return list

		if string.startswith('[') and string.endswith(']'):
			# list like ['foo', 'bar', page.title]
			return parse_list(string[1:-1])
		elif string.startswith('"') or string.startswith("'"):
			# quoted string
			return TemplateLiteral(unescape_quoted_string(string))
		elif string.find('(') > 0:
			# function like foo('bar', page.title)
			i = string.find('(')
			name = string[:i]
			args = parse_list(string[i+1:-1])
			return TemplateFunctionParam(name, args)
		else:
			return TemplateParam(string)


class GETToken(TemplateToken):

	def __init__(self, string):
		self.expr = self.parse_expr(string)

	def process(self, dict):
		value = self.expr.evaluate(dict)
		if value:
			return [unicode(value).encode('utf-8')]
		else:
			return []


class SETToken(TemplateToken):

	def __init__(self, string):
		(var, sep, val) = string.partition('=')
		if not sep:
			raise TemplateSyntaxError, string
		self.param = TemplateParam(var.strip())
		self.expr = self.parse_expr(val)

	def process(self, dict):
		dict[self.param] = self.expr.evaluate(dict)
		return []


class IFToken(TemplateToken):

	def __init__(self, string):
		self.blocks = []
		self.add_block(string)

	def add_block(self, string=None):
		self.blocks.append(TemplateTokenList())
		if not string is None:
			# IF or ELSIF block
			(var, sep, val) = string.partition('==')
			var = self.parse_expr(var)
			if sep:
				val = self.parse_expr(val)
			else:
				val = None

			self.blocks[-1].if_statement = (var, val)
		else:
			# ELSE block
			self.blocks[-1].if_statement = None

		return self.blocks[-1]

	def process(self, dict):
		for block in self.blocks:
			if block.if_statement is None:
				# ELSE block
				assert block == self.blocks[-1]
				return block.process(dict)
			else:
				# IF or ELSIF block
				var, val = block.if_statement
				var = var.evaluate(dict)
				if val is None:
					ok = bool(var)
				else:
					val = val.evaluate(dict)
					ok = (var == val)

				if ok:
					return block.process(dict)
				else:
					continue
		else:
			return []


class FOREACHToken(TemplateToken):

	def __init__(self, string):
		(var, sep, val) = string.partition('=')
		if not sep:
			(var, sep, val) = string.partition('IN')
		if not sep:
			raise TemplateSyntaxError, string
		self.param = TemplateParam(var.strip())
		self.expr = self.parse_expr(val)
		self.foreach_block = TemplateTokenList()

	def process(self, dict):
		values = self.expr.evaluate(dict)
		# FIXME how to check if values is iterable ?
		output = []
		for value in values:
			dict[self.param] = value
			output.extend(self.foreach_block.process(dict))

		return output


class TemplateLiteral(unicode):

	def evaluate(self, dict):
		return self


class TemplateParam(object):
	'''Template params are namespaces using '.' as separator. This class maps
	a parameter name to a tuple reflecting this namespace path. Used in
	combination with TemplateDict to do get / set parameters from the
	template. This class also enforces that parameter names only contain
	alphanumeric characters and none of the path elements starts with a "_".
	'''

	# Tried to subclass directly from tuple, but seems it is not
	# possible to set the value of the tuple from __init__, see used
	# the 'path' attribute instead

	_param_re = re.compile('\A[^_\W][\w]*\Z')
		# matches names that do not start with '_'

	def __init__(self, name):
		self.name = name
		parts = name.split('.')
		for n in parts:
			if not self._param_re.match(n):
				raise TemplateSyntaxError, 'invalid parameter: %s' % name
		self.path = parts[:-1]
		self.key = parts[-1]

	def __str__(self):
		return self.name

	def __repr__(self):
		return '<%s: %s>' % (self.__class__.__name__, self.name)

	def evaluate(self, dict):
		return dict[self]


class TemplateFunctionParam(TemplateParam):

	def __init__(self, name, args):
		TemplateParam.__init__(self, name)
		assert isinstance(args, TemplateParamList)
		self.args = args

	def evaluate(self, dict):
		func = dict[self]
		args = self.args.evaluate(dict)
		if not isinstance(func, TemplateFunction):
			raise TemplateProcessError, 'No such function: %s' % self.name
		return func(dict, *args)


class TemplateParamList(list):

	def evaluate(self, dict):
		values = []
		for item in self:
			if isinstance(item, (TemplateParam, TemplateParamList)):
				values.append(item.evaluate(dict))
			else: # simple string
				values.append(item)
		return values


class TemplateFunction(object):
	'''Wrapper for a callable, all functions stored in the template dict
	need to be stored wrapped in this class. This prevents the template
	from executing functions that are not explicitly cleared as being
	callable from the template. Template functions are called with the
	TemplateDict as first argument, followed by whatever arguments were
	given in the template.
	'''

	def __init__(self, function):
		self.function = function

	def __call__(self, *args):
		return self.function(*args)


class StrftimeFunction(TemplateFunction):
	'''Template function wrapper for strftime'''

	def __init__(self):
		pass

	def __call__(self, dict, format, date=None):
		format = str(format) # Needed to please datetime.strftime()
		if date is None:
			return datetime.now().strftime(format)
		elif isinstance(date, (datetime.date, datetime.datetime)):
			return date.strftime(format)
		else:
			raise AssertionError, 'Not a datetime object: %s', date


class PageIndexFunction(TemplateFunction):
	'''Template function to build a page menu'''

	def __init__(self, notebook, page, format, linker, options):
		self._notebook = notebook
		self._page = page
		self._format = format
		self._linker = linker
		self._options = options

	def __call__(self, dict, root=':', collapse=True, ignore_empty=True):
		builder = TreeBuilder()

		collapse = bool(collapse) and not collapse == 'False'
		ignore_empty = bool(ignore_empty) and not ignore_empty == 'False'

		if isinstance(root, PageProxy):
			# allow [% menu(page) %] vs [% menu(page.name) %]
			root = root.name

		expanded = [self._page] + list(self._page.parents())

		def add_namespace(path):
			builder.start('ul')

			pagelist = self._notebook.index.list_pages(path)
			for page in pagelist:
				if ignore_empty and not page.exists():
					continue
				builder.start('li')

				if page == self._page:
					# Current page is marked with the strong style
					builder.start('strong')
					builder.data(page.basename)
					builder.end('strong')
				else:
					# links to other pages
					builder.start('link', {'type': 'page', 'href': ':'+page.name})
					builder.data(page.basename)
					builder.end('link')

				builder.end('li')
				if page.haschildren:
					if collapse:
						# Only recurs into namespaces that are expanded
						if page in expanded:
							add_namespace(page) # recurs
					else:
						add_namespace(page) # recurs

			builder.end('ul')

		builder.start('page')
		add_namespace(Path(root))
		builder.end('page')

		tree = ParseTree(builder.close())
		if not tree:
			return None

		#~ print "!!!", tree.tostring()

		format = self._format
		linker = self._linker

		dumper = format.Dumper(
			linker=linker,
			template_options=self._options )

		return ''.join(dumper.dump(tree))


class TemplateDict(object):
	'''Object behaving like a dict for storing values of template parameters.
	It is initialized with a nested structure of dicts and objects which
	contains the data used to fill in the template. When a lookup is done
	using a TemplateParam object as key it uses the path to lookup the value
	by going recursively through the nested data structures.
	When a value is assigned to this dict it is stored in a separate data
	structure, so the initial data structure is never overwritten. For
	subsequent lookups the both data structures are checked so they look like
	a single structure. This behavior should shield any internal structures
	from being overwritten from a template.
	'''

	def __init__(self, defaults=None):
		self._default = defaults or {}
		self._user = {}

	def _lookup_branch(self, root, param, vivicate=False):
		# recursive lookup a dict or object
		branch = root
		for name in param.path:
			if isinstance(branch, dict):
				if name in branch:
					branch = branch[name]
				elif vivicate:
					branch[name] = {}
					branch = branch[name]
				else:
					return None
			elif isinstance(branch, object):
				# do not use hasattr here - it silences exceptions
				try:
					branch = getattr(branch, name)
				except AttributeError:
					return None
			else:
				return None
		return branch

	def _lookup_key(self, root, param):
		branch = self._lookup_branch(root, param)
		if branch is None:
			return None
		elif isinstance(branch, dict):
			if param.key in branch:
				return branch[param.key]
		elif isinstance(branch, object):
			# do not use hasattr here - it silences exceptions
			try:
				return getattr(branch, param.key)
			except AttributeError:
				pass
		return None

	def __getitem__(self, param):
		assert isinstance(param, TemplateParam)
		item = self._lookup_key(self._user, param)
		if item is None:
			item = self._lookup_key(self._default, param)
		return item

	def __setitem__(self, param, value):
		assert isinstance(param, TemplateParam)
		user = self._lookup_branch(self._user, param, vivicate=True)
		user[param.key] = value


class PageProxy(object):
	'''Exposes a single page object to the template.'''

	def __init__(self, notebook, page, format, linker, options):
		'''Constructor takes the page object to expose and a format.'''
		# private attributes should be shielded by the template engine
		self._page = page
		self._notebook = notebook
		self._format = format
		self._linker = linker
		self._options = options
		self._treeproxy_obj = None

	def _treeproxy(self):
		if self._treeproxy_obj is None:
			self._treeproxy_obj = \
				ParseTreeProxy(self._page.get_parsetree(), self)
		return self._treeproxy_obj

	@property
	def properties(self): return self._page.properties

	@property
	def name(self): return self._page.name

	@property
	def basename(self): return self._page.basename

	@property
	def namespace(self): return self._page.namespace

	@property
	def title(self): return self.heading or self._page.basename

	@property
	def heading(self): return self._treeproxy().heading

	@property
	def body(self):	return self._treeproxy().body

	@property
	def parts(self): return None # TODO split in parts and return ParseTreeProxy objects

	@property
	def links(self):
		for type, name, _ in self._page.get_links():
			if type == 'page':
				page = self._notebook.get_page(name)
				yield PageProxy(
					self._notebook, page,
					self._format, self._linker, self._options)

	@property
	def backlinks(self):
		blinks = self._notebook.index.list_links(self._page, LINK_DIR_BACKWARD)
		for link in blinks:
			source = self._notebook.get_page(link.source)
			yield PageProxy(self._notebook, source, self._format, self._linker, self._options)


class ParseTreeProxy(object):

	def __init__(self, tree, pageproxy):
		self._tree = tree
		self._pageproxy = pageproxy

	@property
	def heading(self):
		if not self._tree:
			return None
		else:
			head, body = self._split_head(self._tree)
			return head

	@property
	def body(self):
		if not self._tree:
			return None
		else:
			head, body = self._split_head(self._tree)
			format = self._pageproxy._format
			linker = self._pageproxy._linker
			if linker:
				linker.set_path(self._pageproxy._page)

			dumper = format.Dumper(
				linker=linker,
				template_options=self._pageproxy._options )

			return ''.join(dumper.dump(body))

	def _split_head(self, tree):
		if not hasattr(self, '_servered_head'):
			elements = tree.getroot().getchildren()
			if elements[0].tag == 'h':
				root = Element('zim-tree')
				for element in elements[1:]:
					root.append(element)
				body = ParseTree(root)
				self._servered_head = (elements[0].text, body)
			else:
				self._servered_head = (None, tree)

		return self._servered_head<|MERGE_RESOLUTION|>--- conflicted
+++ resolved
@@ -330,7 +330,7 @@
 			'zim': { 'version': zim.__version__ },
 			'notebook': {
 				'name' : notebook.name,
-				#~ 'interwiki': notebook.info.interwiki,
+				'interwiki': notebook.info.interwiki,
 			},
 			'page': PageProxy(
 				notebook, page,
@@ -338,15 +338,10 @@
 			'pages': pages,
 			'strftime': StrftimeFunction(),
 			'url': TemplateFunction(self.url),
-<<<<<<< HEAD
-			'notebook': {'interwiki': notebook.config['Notebook'].get('interwiki', '')},
-			'options': options
-=======
 			'pageindex' : PageIndexFunction(notebook, page, self.format, self.linker, options),
 			'options': options,
 			# helpers that allow to write TRUE instead of 'TRUE' in template functions
 			'TRUE' : 'True', 'FALSE' : 'False',
->>>>>>> 7b242a53
 		}
 
 		if self.linker:
